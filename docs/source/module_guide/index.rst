--- conflicted
+++ resolved
@@ -10,10 +10,6 @@
    ../cmdline/dev
    ../execmanager/dev
    ../djsite/dev
-<<<<<<< HEAD
    ../tools/dev
    ../orm/dev
-=======
-   ../orm/dev
-   ../dbimporters/dev
->>>>>>> 78cbb88e
+   ../dbimporters/dev