--- conflicted
+++ resolved
@@ -11,9 +11,5 @@
 
 /venv*/
 /.idea/
-<<<<<<< HEAD
-*.egg-info
-.eggs
-=======
 *egg-info
->>>>>>> 26131f45
+.eggs