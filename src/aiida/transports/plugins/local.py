###########################################################################
# Copyright (c), The AiiDA team. All rights reserved.                     #
# This file is part of the AiiDA code.                                    #
#                                                                         #
# The code is hosted on GitHub at https://github.com/aiidateam/aiida-core #
# For further information on the license, see the LICENSE.txt file        #
# For further information please visit http://www.aiida.net               #
###########################################################################
"""Local transport"""

import contextlib
import errno
import glob
import io
import os
import shutil
import subprocess
<<<<<<< HEAD
import sys
=======
from typing import Optional
>>>>>>> eba6954b

from aiida.common.warnings import warn_deprecation
from aiida.transports import cli as transport_cli
from aiida.transports.transport import BlockingTransport, TransportInternalError, TransportPath


# refactor or raise the limit: issue #1784
class LocalTransport(BlockingTransport):
    """Support copy and command execution on the same host on which AiiDA is running via direct file copy and
    execution commands.

    Note that the environment variables are copied from the submitting process, so you might need to clean it
    with a ``prepend_text``. For example, the AiiDA daemon sets a ``PYTHONPATH``, so you might want to add
    ``unset PYTHONPATH`` if you plan on running calculations that use Python.
    """

    _valid_auth_options = []

    # There is no real limit on how fast you can safely connect to a localhost, unlike often the case with SSH transport
    # where the remote computer will rate limit the number of connections.
    _DEFAULT_SAFE_OPEN_INTERVAL = 0.0

    # Like the connection open interval, for local transport, which should be used for localhost, one probably doesn't
    # want to have a long polling time in most cases. Since localhost is typically used for short running jobs and tests
    # one doesn't want to be waiting tens of seconds for a job that should last less than one second. We don't set 0 but
    # a small finite number that should prevent the CPUs from spinning while still guaranteeing fast throughput.
    DEFAULT_MINIMUM_JOB_POLL_INTERVAL = 0.1

    def __init__(self, *args, **kwargs):
        super().__init__(*args, **kwargs)
        # The `_internal_dir` will emulate the concept of working directory, as the real current working directory is
        # not to be changed to prevent bug-prone situations
        self._internal_dir = None

        # Just to avoid errors
        self._machine = kwargs.pop('machine', None)
        if self._machine and self._machine != 'localhost':
            self.logger.debug('machine was passed, but it is not localhost')

    def open(self):
        """Opens a local transport channel

        :raise aiida.common.InvalidOperation: if the channel is already open
        """
        from aiida.common.exceptions import InvalidOperation

        if self._is_open:
            raise InvalidOperation('Cannot open the transport twice')

        self._internal_dir = os.path.expanduser('~')
        self._is_open = True
        return self

    def close(self):
        """Closes the local transport channel

        :raise aiida.common.InvalidOperation: if the channel is already open
        """
        from aiida.common.exceptions import InvalidOperation

        if not self._is_open:
            raise InvalidOperation('Cannot close the transport: it is already closed')
        self._is_open = False

    def __str__(self):
        """Return a description as a string."""
        return f"local [{'OPEN' if self._is_open else 'CLOSED'}]"

    @property
    def curdir(self):
        """Returns the _internal_dir, if the channel is open.
        If possible, use getcwd() instead!
        """
        if self._is_open:
            return os.path.realpath(self._internal_dir)

        raise TransportInternalError('Error, local method called for LocalTransport without opening the channel first')

    def chdir(self, path: TransportPath):
        """
        PLEASE DON'T USE `chdir()` IN NEW DEVELOPMENTS, INSTEAD DIRECTLY PASS ABSOLUTE PATHS TO INTERFACE.
        `chdir()` is DEPRECATED and will be removed in the next major version.

        Changes directory to path, emulated internally.
        :param path: path to cd into
        :raise OSError: if the directory does not have read attributes.
        """
        warn_deprecation(
            '`chdir()` is deprecated and will be removed in the next major version. Use absolute paths instead.',
            version=3,
        )
        path = str(path)
        new_path = os.path.join(self.curdir, path)
        if not os.path.isdir(new_path):
            raise OSError(f"'{new_path}' is not a valid directory")
        elif not os.access(new_path, os.R_OK):
            raise OSError(f"Do not have read permission to '{new_path}'")

        self._internal_dir = os.path.normpath(new_path)

    def chown(self, path: TransportPath, uid, gid):
        path = str(path)
        os.chown(path, uid, gid)

    def normalize(self, path: TransportPath = '.'):
        """Normalizes path, eliminating double slashes, etc..
        :param path: path to normalize
        """
        path = str(path)
        return os.path.realpath(os.path.join(self.curdir, path))

    def getcwd(self):
        """
        PLEASE DON'T USE `getcwd()` IN NEW DEVELOPMENTS, INSTEAD DIRECTLY PASS ABSOLUTE PATHS TO INTERFACE.
        `getcwd()` is DEPRECATED and will be removed in the next major version.

        Returns the current working directory, emulated by the transport"""
        return self.curdir

    @staticmethod
    def _os_path_split_asunder(path: TransportPath):
        """Used by makedirs, Takes path (a str) and returns a list deconcatenating the path."""
        path = str(path)
        parts = []
        while True:
            newpath, tail = os.path.split(path)
            if newpath == path:
                assert not tail
                if path:
                    parts.append(path)
                break
            parts.append(tail)
            path = newpath
        parts.reverse()
        return parts

    def makedirs(self, path: TransportPath, ignore_existing=False):
        """Super-mkdir; create a leaf directory and all intermediate ones.
        Works like mkdir, except that any intermediate path segment (not
        just the rightmost) will be created if it does not exist.

        :param path: directory to create
        :param ignore_existing: if set to true, it doesn't give any error
                     if the leaf directory does already exist

        :raise OSError: If the directory already exists and is not ignore_existing
        """
        path = str(path)
        # check to avoid creation of empty dirs
        path = os.path.normpath(path)

        the_path = os.path.join(self.curdir, path)
        to_create = self._os_path_split_asunder(the_path)
        this_dir = ''
        for count, element in enumerate(to_create):
            this_dir = os.path.join(this_dir, element)
            if count + 1 == len(to_create) and self.isdir(this_dir) and ignore_existing:
                return
            if count + 1 == len(to_create) and self.isdir(this_dir) and not ignore_existing:
                os.mkdir(this_dir)
            if not os.path.exists(this_dir):
                os.mkdir(this_dir)

    def mkdir(self, path: TransportPath, ignore_existing=False):
        """Create a folder (directory) named path.

        :param path: name of the folder to create
        :param ignore_existing: if True, does not give any error if the
                directory already exists

        :raise OSError: If the directory already exists.
        """
        path = str(path)
        if ignore_existing and self.isdir(path):
            return

        os.mkdir(os.path.join(self.curdir, path))

    def rmdir(self, path: TransportPath):
        """Removes a folder at location path.
        :param path: path to remove
        """
        path = str(path)
        os.rmdir(os.path.join(self.curdir, path))

    def isdir(self, path: TransportPath):
        """Checks if 'path' is a directory.
        :return: a boolean
        """
        path = str(path)
        if not path:
            return False

        return os.path.isdir(os.path.join(self.curdir, path))

    def chmod(self, path: TransportPath, mode):
        """Changes permission bits of object at path
        :param path: path to modify
        :param mode: permission bits

        :raise OSError: if path does not exist.
        """
        path = str(path)
        if not path:
            raise OSError('Directory not given in input')
        real_path = os.path.join(self.curdir, path)
        if not os.path.exists(real_path):
            raise OSError('Directory not given in input')
        else:
            os.chmod(real_path, mode)

    # please refactor: issue #1782

    def put(self, localpath: TransportPath, remotepath: TransportPath, *args, **kwargs):
        """Copies a file or a folder from localpath to remotepath.
        Automatically redirects to putfile or puttree.

        :param localpath: absolute path to local file
        :param remotepath: path to remote file
        :param dereference: if True follows symbolic links.
                                 Default = True
        :param overwrite: if True overwrites remotepath.
                                 Default = False

        :raise OSError: if remotepath is not valid
        :raise ValueError: if localpath is not valid
        """
        localpath = str(localpath)
        remotepath = str(remotepath)
        from aiida.common.warnings import warn_deprecation

        if 'ignore_noexisting' in kwargs:
            # Backwards compatibility check for old keyword that was misspelled
            warn_deprecation(
                'Detected `ignore_noexisting` which is now deprecated. Use `ignore_nonexisting` instead.', version=3
            )
            ignore_nonexisting = kwargs.get('ignore_noexisting', args[2] if len(args) > 2 else False)

        dereference = kwargs.get('dereference', args[0] if args else True)
        overwrite = kwargs.get('overwrite', args[1] if len(args) > 1 else True)
        ignore_nonexisting = kwargs.get('ignore_nonexisting', args[2] if len(args) > 2 else False)
        if not remotepath:
            raise OSError('Input remotepath to put function must be a non empty string')
        if not localpath:
            raise ValueError('Input localpath to put function must be a non empty string')

        if not os.path.isabs(localpath):
            raise ValueError('Source must be an absolute path')

        if self.has_magic(localpath):
            if self.has_magic(remotepath):
                raise ValueError('Pathname patterns are not allowed in the remotepath')

            to_copy_list = glob.glob(localpath)  # using local glob here

            rename_remote = False
            if len(to_copy_list) > 1:
                # I can't scp more than one file on a single file
                if self.isfile(remotepath):
                    raise OSError('Remote remotepath is not a directory')
                # I can't scp more than one file in a non existing directory
                elif not self.path_exists(remotepath):  # questo dovrebbe valere solo per file
                    raise OSError('Remote directory does not exist')
                else:  # the remote path is a directory
                    rename_remote = True

            for source_path in to_copy_list:
                if os.path.isfile(source_path):
                    if rename_remote:  # copying more than one file in one directory
                        # here is the case isfile and more than one file
                        subpath = os.path.join(remotepath, os.path.split(source_path)[1])
                        self.putfile(source_path, subpath, overwrite)

                    elif self.isdir(remotepath):  # one file to copy in '.'
                        subpath = os.path.join(remotepath, os.path.split(source_path)[1])
                        self.putfile(source_path, subpath, overwrite)
                    else:  # one file to copy on one file
                        self.putfile(source_path, remotepath, overwrite)
                else:
                    self.puttree(source_path, remotepath, dereference, overwrite)

        elif os.path.isdir(localpath):
            self.puttree(localpath, remotepath, dereference, overwrite)
        elif os.path.isfile(localpath):
            if self.isdir(remotepath):
                full_destination = os.path.join(remotepath, os.path.split(localpath)[1])
            else:
                full_destination = remotepath

            self.putfile(localpath, full_destination, overwrite)
        elif ignore_nonexisting:
            pass
        else:
            raise OSError(f'The local path {localpath} does not exist')

    def putfile(self, localpath: TransportPath, remotepath: TransportPath, *args, **kwargs):
        """Copies a file from localpath to remotepath.
        Automatically redirects to putfile or puttree.

        :param localpath: absolute path to local file
        :param remotepath: path to remote file
        :param overwrite: if True overwrites remotepath
                                 Default = False

        :raise OSError: if remotepath is not valid
        :raise ValueError: if localpath is not valid
        :raise OSError: if localpath does not exist
        """
        localpath = str(localpath)
        remotepath = str(remotepath)

        overwrite = kwargs.get('overwrite', args[0] if args else True)
        if not remotepath:
            raise OSError('Input remotepath to putfile must be a non empty string')
        if not localpath:
            raise ValueError('Input localpath to putfile must be a non empty string')

        if not os.path.isabs(localpath):
            raise ValueError('Source must be an absolute path')

        if not os.path.exists(localpath):
            raise OSError('Source does not exists')

        the_destination = os.path.join(self.curdir, remotepath)
        if os.path.exists(the_destination) and not overwrite:
            raise OSError('Destination already exists: not overwriting it')

        shutil.copyfile(localpath, the_destination)

    def puttree(self, localpath: TransportPath, remotepath: TransportPath, *args, **kwargs):
        """Copies a folder recursively from localpath to remotepath.
        Automatically redirects to putfile or puttree.

        :param localpath: absolute path to local file
        :param remotepath: path to remote file
        :param dereference: follow symbolic links.
                                 Default = True
        :param overwrite: if True overwrites remotepath.
                               Default = False

        :raise OSError: if remotepath is not valid
        :raise ValueError: if localpath is not valid
        :raise OSError: if localpath does not exist
        """
        localpath = str(localpath)
        remotepath = str(remotepath)
        dereference = kwargs.get('dereference', args[0] if args else True)
        overwrite = kwargs.get('overwrite', args[1] if len(args) > 1 else True)
        if not remotepath:
            raise OSError('Input remotepath to putfile must be a non empty string')
        if not localpath:
            raise ValueError('Input localpath to putfile must be a non empty string')

        if not os.path.isabs(localpath):
            raise ValueError('Source must be an absolute path')

        if not os.path.exists(localpath):
            raise OSError('Source does not exists')

        if self.path_exists(remotepath) and not overwrite:
            raise OSError("Can't overwrite existing files")
        if self.isfile(remotepath):
            raise OSError('Cannot copy a directory into a file')

        if self.isdir(remotepath):
            remotepath = os.path.join(remotepath, os.path.split(localpath)[1])

        the_destination = os.path.join(self.curdir, remotepath)

        shutil.copytree(localpath, the_destination, symlinks=not dereference, dirs_exist_ok=overwrite)

    def rmtree(self, path: TransportPath):
        """Remove tree as rm -r would do

        :param path: a string to path
        """
        path = str(path)
        the_path = os.path.join(self.curdir, path)
        try:
            shutil.rmtree(the_path)
        except OSError as exception:
            if exception.errno == errno.ENOENT:
                pass
            elif exception.errno == errno.ENOTDIR:
                os.remove(the_path)
            else:
                raise OSError(exception)

    # please refactor: issue #1781

    def get(self, remotepath: TransportPath, localpath: TransportPath, *args, **kwargs):
        """Copies a folder or a file recursively from 'remote' remotepath to
        'local' localpath.
        Automatically redirects to getfile or gettree.

        :param remotepath: path to local file
        :param localpath: absolute path to remote file
        :param dereference: follow symbolic links
                                 default = True
        :param overwrite: if True overwrites localpath
                               default = False

        :raise OSError: if 'remote' remotepath is not valid
        :raise ValueError: if 'local' localpath is not valid
        """
        remotepath = str(remotepath)
        localpath = str(localpath)
        dereference = kwargs.get('dereference', args[0] if args else True)
        overwrite = kwargs.get('overwrite', args[1] if len(args) > 1 else True)
        ignore_nonexisting = kwargs.get('ignore_nonexisting', args[2] if len(args) > 2 else False)
        if not localpath:
            raise ValueError('Input localpath to get function must be a non empty string')
        if not remotepath:
            raise OSError('Input remotepath to get function must be a non empty string')

        if not os.path.isabs(localpath):
            raise ValueError('Destination must be an absolute path')

        if self.has_magic(remotepath):
            if self.has_magic(localpath):
                raise ValueError('Pathname patterns are not allowed in the localpath')
            to_copy_list = self.glob(remotepath)

            rename_local = False
            if len(to_copy_list) > 1:
                # I can't scp more than one file on a single file
                if os.path.isfile(localpath):
                    raise OSError('Remote localpath is not a directory')
                # I can't scp more than one file in a non existing directory
                elif not os.path.exists(localpath):  # this should hold only for files
                    raise OSError('Remote directory does not exist')
                else:  # the remote path is a directory
                    rename_local = True

            for source in to_copy_list:
                if self.isfile(source):
                    if rename_local:  # copying more than one file in one directory
                        # here is the case isfile and more than one file
                        subpath = os.path.join(localpath, os.path.split(source)[1])
                        self.getfile(source, subpath, overwrite)
                    else:  # one file to copy on one file
                        self.getfile(source, localpath, overwrite)
                else:
                    self.gettree(source, localpath, dereference, overwrite)

        elif self.isdir(remotepath):
            self.gettree(remotepath, localpath, dereference, overwrite)
        elif self.isfile(remotepath):
            if os.path.isdir(localpath):
                subpath = os.path.join(localpath, os.path.split(remotepath)[1])
                self.getfile(remotepath, subpath, overwrite)
            else:
                self.getfile(remotepath, localpath, overwrite)
        elif ignore_nonexisting:
            pass
        else:
            raise OSError(f'The remote path {remotepath} does not exist')

    def getfile(self, remotepath: TransportPath, localpath: TransportPath, *args, **kwargs):
        """Copies a file recursively from 'remote' remotepath to
        'local' localpath.

        :param remotepath: absolute path to remote file
        :param localpath: path to local file
        :param overwrite: if True overwrites localpath.
                               Default = False

        :raise OSError if 'remote' remotepath is not valid or not found
        :raise ValueError: if 'local' localpath is not valid
        :raise OSError: if unintentionally overwriting
        """
        remotepath = str(remotepath)
        localpath = str(localpath)

        if not os.path.isabs(localpath):
            raise ValueError('localpath must be an absolute path')

        overwrite = kwargs.get('overwrite', args[0] if args else True)
        if not localpath:
            raise ValueError('Input localpath to get function must be a non empty string')
        if not remotepath:
            raise OSError('Input remotepath to get function must be a non empty string')
        the_source = os.path.join(self.curdir, remotepath)
        if not os.path.exists(the_source):
            raise OSError('Source not found')
        if not os.path.isabs(localpath):
            raise ValueError('Destination must be an absolute path')
        if os.path.exists(localpath) and not overwrite:
            raise OSError('Destination already exists: not overwriting it')

        shutil.copyfile(the_source, localpath)

    def gettree(self, remotepath: TransportPath, localpath: TransportPath, *args, **kwargs):
        """Copies a folder recursively from 'remote' remotepath to
        'local' localpath.

        :param remotepath: path to local file
        :param localpath: absolute path to remote file
        :param dereference: follow symbolic links. Default = True
        :param overwrite: if True overwrites localpath. Default = False

        :raise OSError: if 'remote' remotepath is not valid
        :raise ValueError: if 'local' localpath is not valid
        :raise OSError: if unintentionally overwriting
        """
        remotepath = str(remotepath)
        localpath = str(localpath)
        dereference = kwargs.get('dereference', args[0] if args else True)
        overwrite = kwargs.get('overwrite', args[1] if len(args) > 1 else True)
        if not remotepath:
            raise OSError('Remotepath must be a non empty string')
        if not localpath:
            raise ValueError('Localpaths must be a non empty string')

        if not os.path.isabs(localpath):
            raise ValueError('Localpaths must be an absolute path')

        if not self.isdir(remotepath):
            raise OSError(f'Input remotepath is not a folder: {remotepath}')

        if os.path.exists(localpath) and not overwrite:
            raise OSError("Can't overwrite existing files")
        if os.path.isfile(localpath):
            raise OSError('Cannot copy a directory into a file')

        if os.path.isdir(localpath):
            localpath = os.path.join(localpath, os.path.split(remotepath)[1])

        the_source = os.path.join(self.curdir, remotepath)
        shutil.copytree(the_source, localpath, symlinks=not dereference, dirs_exist_ok=overwrite)

    # please refactor: issue #1780 on github

    def copy(self, remotesource: TransportPath, remotedestination: TransportPath, dereference=False, recursive=True):
        """Copies a file or a folder from 'remote' remotesource to 'remote' remotedestination.
        Automatically redirects to copyfile or copytree.

        :param remotesource: path to local file
        :param remotedestination: path to remote file
        :param dereference: follow symbolic links. Default = False
        :param recursive: if True copy directories recursively, otherwise only copy the specified file(s)
        :type recursive: bool

        :raise ValueError: if 'remote' remotesource or remotedestinationis not valid
        :raise OSError: if remotesource does not exist
        """
        remotesource = str(remotesource)
        remotedestination = str(remotedestination)
        if not remotesource:
            raise ValueError('Input remotesource to copy must be a non empty object')
        if not remotedestination:
            raise ValueError('Input remotedestination to copy must be a non empty object')
        if not self.has_magic(remotesource):
            if not os.path.exists(os.path.join(self.curdir, remotesource)):
                raise FileNotFoundError('Source not found')
        if self.normalize(remotesource) == self.normalize(remotedestination):
            raise ValueError('Cannot copy from itself to itself')

            # # by default, overwrite old files
        #        if not remotedestination .startswith('.'):
        #            if self.isfile(remotedestination) or self.isdir(remotedestination):
        #                self.rmtree(remotedestination)

        the_destination = os.path.join(self.curdir, remotedestination)

        if self.has_magic(remotesource):
            if self.has_magic(remotedestination):
                raise ValueError('Pathname patterns are not allowed in the remotedestination')

            to_copy_list = self.glob(remotesource)

            if len(to_copy_list) > 1:
                if not self.path_exists(remotedestination) or self.isfile(remotedestination):
                    raise OSError("Can't copy more than one file in the same remotedestination file")

            for source in to_copy_list:
                # If s is an absolute path, then the_s = s
                the_s = os.path.join(self.curdir, source)
                if self.isfile(source):
                    # With shutil, use the full path (the_s)
                    shutil.copy(the_s, the_destination)
                else:
                    # With self.copytree, the (possible) relative path is OK
                    self.copytree(source, remotedestination, dereference)

        else:
            # If s is an absolute path, then the_source = remotesource
            the_source = os.path.join(self.curdir, remotesource)
            if self.isfile(remotesource):
                # With shutil, use the full path (the_source)
                shutil.copy(the_source, the_destination)
            else:
                # With self.copytree, the (possible) relative path is OK
                self.copytree(remotesource, remotedestination, dereference)

    def copyfile(self, remotesource: TransportPath, remotedestination: TransportPath, dereference=False):
        """Copies a file from 'remote' remotesource to
        'remote' remotedestination.

        :param remotesource: path to local file
        :param remotedestination: path to remote file
        :param dereference: if True copy the contents of any symlinks found, otherwise copy the symlinks themselves
        :type dereference: bool
        :raise ValueError: if 'remote' remotesource or remotedestination is not valid
        :raise OSError: if remotesource does not exist
        """
        remotesource = str(remotesource)
        remotedestination = str(remotedestination)
        if not remotesource:
            raise ValueError('Input remotesource to copyfile must be a non empty object')
        if not remotedestination:
            raise ValueError('Input remotedestination to copyfile must be a non empty object')
        the_source = os.path.join(self.curdir, remotesource)
        the_destination = os.path.join(self.curdir, remotedestination)
        if not os.path.exists(the_source):
            raise OSError('Source not found')

        if not dereference and os.path.islink(remotesource):
            linkto = os.readlink(the_source)
            os.symlink(linkto, the_destination)
        else:
            shutil.copyfile(the_source, the_destination)

    def copytree(self, remotesource: TransportPath, remotedestination: TransportPath, dereference=False):
        """Copies a folder from 'remote' remotesource to
        'remote' remotedestination.

        :param remotesource: path to local file
        :param remotedestination: path to remote file
        :param dereference: follow symbolic links. Default = False

        :raise ValueError: if 'remote' remotesource or remotedestination is not valid
        :raise OSError: if remotesource does not exist
        """
        remotesource = str(remotesource)
        remotedestination = str(remotedestination)
        if not remotesource:
            raise ValueError('Input remotesource to copytree must be a non empty object')
        if not remotedestination:
            raise ValueError('Input remotedestination to copytree must be a non empty object')
        the_source = os.path.join(self.curdir, remotesource)
        the_destination = os.path.join(self.curdir, remotedestination)
        if not os.path.exists(the_source):
            raise OSError('Source not found')

        # Using the Ubuntu default behavior (different from Mac)
        if self.isdir(remotedestination):
            the_destination = os.path.join(the_destination, os.path.split(remotesource)[1])

        shutil.copytree(the_source, the_destination, symlinks=not dereference)

    def get_attribute(self, path: TransportPath):
        """Returns an object FileAttribute,
        as specified in aiida.transports.
        :param path: the path of the given file.
        """
        path = str(path)
        from aiida.transports.util import FileAttribute

        os_attr = os.lstat(os.path.join(self.curdir, path))
        aiida_attr = FileAttribute()
        # map the paramiko class into the aiida one
        # note that paramiko object contains more informations than the aiida
        for key in aiida_attr._valid_fields:
            aiida_attr[key] = getattr(os_attr, key)
        return aiida_attr

    def _local_listdir(self, path: TransportPath, pattern=None):
        """Act on the local folder, for the rest, same as listdir."""
        import re

        path = str(path)

        if not pattern:
            return os.listdir(path)

        if path.startswith('/'):  # always this is the case in the local plugin
            base_dir = path
        else:
            base_dir = os.path.join(os.getcwd(), path)

        filtered_list = glob.glob(os.path.join(base_dir, pattern))
        if not base_dir.endswith(os.sep):
            base_dir += os.sep
        return [re.sub(base_dir, '', i) for i in filtered_list]

    def listdir(self, path: TransportPath = '.', pattern=None):
        """:return: a list containing the names of the entries in the directory.
        :param path: default ='.'
        :param pattern: if set, returns the list of files matching pattern.
                     Unix only. (Use to emulate ls * for example)
        """
        path = str(path)
        the_path = os.path.join(self.curdir, path).strip()
        if not pattern:
            try:
                return os.listdir(the_path)
            except OSError as err:
                exc = OSError(str(err))
                exc.errno = err.errno
                raise exc
        else:
            import re

            filtered_list = glob.glob(os.path.join(the_path, pattern))
            if not the_path.endswith('/'):
                the_path += '/'
            return [re.sub(the_path, '', i) for i in filtered_list]

    def remove(self, path: TransportPath):
        """Removes a file at position path."""
        path = str(path)
        os.remove(os.path.join(self.curdir, path))

    def isfile(self, path: TransportPath):
        """Checks if object at path is a file.
        Returns a boolean.
        """
        path = str(path)
        if not path:
            return False
        return os.path.isfile(os.path.join(self.curdir, path))

    @contextlib.contextmanager
    def _exec_command_internal(self, command, workdir: Optional[TransportPath] = None, **kwargs):
        """Executes the specified command in bash login shell.


        For executing commands and waiting for them to finish, use
        exec_command_wait.
        Otherwise, to end the process, use the proc.wait() method.

        The subprocess is set to have a different process group than the
        main process, so that it is shielded from signals sent to the parent.

        :param  command: the command to execute. The command is assumed to be
            already escaped using :py:func:`aiida.common.escaping.escape_for_bash`.
        :param workdir: (optional, default=None) if set, the command will be executed
                in the specified working directory.
                if None, the command will be executed in the current working directory,
                from DEPRECATED `self.getcwd()`.

        :return: a tuple with (stdin, stdout, stderr, proc),
            where stdin, stdout and stderr behave as file-like objects,
            proc is the process object as returned by the
            subprocess.Popen() class.
        """
        from aiida.common.escaping import escape_for_bash

        if workdir:
            workdir = str(workdir)
        # Note: The outer shell will eat one level of escaping, while
        # 'bash -l -c ...' will eat another. Thus, we need to escape again.
        bash_commmand = f'{self._bash_command_str}-c '

        command = bash_commmand + escape_for_bash(command)
        if workdir:
            cwd = workdir
        else:
            cwd = self.getcwd()

        if sys.platform == 'win32':
            shell = False
        else:
            shell = True

        with subprocess.Popen(
            command,
            shell=shell,
            stdin=subprocess.PIPE,
            stdout=subprocess.PIPE,
            stderr=subprocess.PIPE,
            cwd=cwd,
            start_new_session=True,
        ) as process:
            yield process

    def exec_command_wait_bytes(self, command, stdin=None, workdir: Optional[TransportPath] = None, **kwargs):
        """Executes the specified command and waits for it to finish.

        :param command: the command to execute
        :param workdir: (optional, default=None) if set, the command will be executed
                in the specified working directory.
                if None, the command will be executed in the current working directory,
                from DEPRECATED `self.getcwd()`.

        :return: a tuple with (return_value, stdout, stderr) where stdout and stderr
            are both bytes and the return_value is an int.
        """
        if workdir:
            workdir = str(workdir)
        with self._exec_command_internal(command, workdir) as process:
            if stdin is not None:
                # Implicitly assume that the desired encoding is 'utf-8' if I receive a string.
                # Also, if I get a StringIO, I just read it all in memory and put it into a BytesIO.
                # Clearly not memory effective - in this case do not use a StringIO, but pass directly a BytesIO
                # that will be read line by line, if you have a huge stdin and care about memory usage.
                if isinstance(stdin, str):
                    filelike_stdin = io.BytesIO(stdin.encode('utf-8'))
                elif isinstance(stdin, bytes):
                    filelike_stdin = io.BytesIO(stdin)
                elif isinstance(stdin, io.TextIOBase):

                    def line_encoder(iterator, encoding='utf-8'):
                        """Encode the iterator item by item (i.e., line by line).

                        This only wraps iterating over it and not all other methods, but it's enough for its
                        use below.
                        """
                        for line in iterator:
                            yield line.encode(encoding)

                    filelike_stdin = line_encoder(stdin)
                elif isinstance(stdin, io.BufferedIOBase):
                    filelike_stdin = stdin
                else:
                    raise ValueError('You can only pass strings, bytes, BytesIO or StringIO objects')

                try:
                    for line in filelike_stdin:
                        process.stdin.write(line)  # the Popen.stdin/out/err are byte streams
                except AttributeError:
                    raise ValueError('stdin can only be either a string or a file-like object!')
            else:
                filelike_stdin = None

            process.stdin.flush()
            output_text, stderr_text = process.communicate()

            retval = process.returncode

        return retval, output_text, stderr_text

    def gotocomputer_command(self, remotedir: TransportPath):
        """Return a string to be run using os.system in order to connect
        via the transport to the remote directory.

        Expected behaviors:

        * A new bash session is opened
        * A reasonable error message is produced if the folder does not exist

        :param str remotedir: the full path of the remote directory
        """
        remotedir = str(remotedir)
        connect_string = self._gotocomputer_string(remotedir)
        cmd = f'bash -c {connect_string}'
        return cmd

    def rename(self, oldpath: TransportPath, newpath: TransportPath):
        """Rename a file or folder from oldpath to newpath.

        :param str oldpath: existing name of the file or folder
        :param str newpath: new name for the file or folder

        :raises OSError: if src/dst is not found
        :raises ValueError: if src/dst is not a valid string
        """
        oldpath = str(oldpath)
        newpath = str(newpath)
        if not oldpath:
            raise ValueError(f'Source {oldpath} is not a valid string')
        if not newpath:
            raise ValueError(f'Destination {newpath} is not a valid string')
        if not os.path.exists(oldpath):
            raise OSError(f'Source {oldpath} does not exist')
        if not os.path.exists(newpath):
            raise OSError(f'Destination {newpath} does not exist')

        shutil.move(oldpath, newpath)

    def symlink(self, remotesource: TransportPath, remotedestination: TransportPath):
        """Create a symbolic link between the remote source and the remote
        remotedestination

        :param remotesource: remote source. Can contain a pattern.
        :param remotedestination: remote destination
        """
        remotesource = os.path.normpath(str(remotesource))
        remotedestination = os.path.normpath(str(remotedestination))

        if self.has_magic(remotesource):
            if self.has_magic(remotedestination):
                # if there are patterns in dest, I don't know which name to assign
                raise ValueError('Remotedestination cannot have patterns')

            # find all files matching pattern
            for this_file in self.glob(remotesource):
                # create the name of the link: take the last part of the path
                this_remote_dest = os.path.split(this_file)[-1]

                os.symlink(os.path.join(this_file), os.path.join(self.curdir, remotedestination, this_remote_dest))
        else:
            try:
                os.symlink(remotesource, os.path.join(self.curdir, remotedestination))
            except OSError:
                raise OSError(f'!!: {remotesource}, {self.curdir}, {remotedestination}')

    def path_exists(self, path: TransportPath):
        """Check if path exists"""
        path = str(path)
        return os.path.exists(os.path.join(self.curdir, path))


CONFIGURE_LOCAL_CMD = transport_cli.create_configure_cmd('core.local')<|MERGE_RESOLUTION|>--- conflicted
+++ resolved
@@ -15,11 +15,8 @@
 import os
 import shutil
 import subprocess
-<<<<<<< HEAD
 import sys
-=======
 from typing import Optional
->>>>>>> eba6954b
 
 from aiida.common.warnings import warn_deprecation
 from aiida.transports import cli as transport_cli
