--- conflicted
+++ resolved
@@ -64,7 +64,6 @@
     def do_echo(self):
         self.out('output', self.inputs.list)
 
-<<<<<<< HEAD
 class DynamicNonDbInput(WorkChain):
     @classmethod
     def define(cls, spec):
@@ -78,7 +77,7 @@
         assert isinstance(input_list, tuple)
         assert not isinstance(input_list, List)
         self.out('output', List(list=list(input_list)))
-=======
+
 class InlineCalcRunnerWorkChain(WorkChain):
     """
     WorkChain which calls an InlineCalculation in its step.
@@ -117,5 +116,4 @@
 
 @make_inline
 def echo_inline(input_string):
-    return {'output': input_string}
->>>>>>> 5a2f5ea2
+    return {'output': input_string}