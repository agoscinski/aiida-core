--- conflicted
+++ resolved
@@ -19,13 +19,8 @@
 from aiida.orm.data.list import List
 from aiida.work.launch import run_get_node, submit
 from workchains import (
-<<<<<<< HEAD
-    NestedWorkChain, DynamicNonDbInput, ListEcho,
-    InlineCalcRunnerWorkChain, WorkFunctionRunnerWorkChain
-=======
-    NestedWorkChain, ListEcho, InlineCalcRunnerWorkChain,
+    NestedWorkChain, DynamicNonDbInput, ListEcho, InlineCalcRunnerWorkChain,
     WorkFunctionRunnerWorkChain, NestedInputNamespace
->>>>>>> c142bc15
 )
 
 ParameterData = DataFactory('parameter')
@@ -252,15 +247,13 @@
         result, node = run_get_node(NestedWorkChain, inp=inp)
         expected_results_workchains[node.pk] = index
 
-<<<<<<< HEAD
+    print "Submitting a workchain with a nested input namespace."
+    value = Int(-12)
+    pk = submit(NestedInputNamespace, foo={'bar': {'baz': value}}).pk
+
     print "Submitting a workchain with a dynamic non-db input."
     value = [4, 2, 3]
     pk = submit(DynamicNonDbInput, namespace={'input': value}).pk
-=======
-    print "Submitting a workchain with a nested input namespace."
-    value = Int(-12)
-    pk = submit(NestedInputNamespace, foo={'bar': {'baz': value}}).pk
->>>>>>> c142bc15
     expected_results_workchains[pk] = value
 
     print "Submitting the ListEcho workchain."
