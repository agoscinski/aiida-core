# -*- coding: utf-8 -*-
# Django settings for the AiiDA project.
import sys, os
from aiida.common.exceptions import ConfigurationError
# get_property is used to read properties stored in the config json
from aiida.common.setup import (get_config, get_secret_key, get_property, 
                                get_profile_config, get_default_profile,
                                parse_repository_uri)
import aiida.common.setup
from aiida.djsite.settings import settings_profile
# Assumes that parent directory of aiida is root for
# things like templates/, SQL/ etc.  If not, change what follows...

<<<<<<< HEAD
__copyright__ = u"Copyright (c), 2014, École Polytechnique Fédérale de Lausanne (EPFL), Switzerland, Laboratory of Theory and Simulation of Materials (THEOS). All rights reserved."
__license__ = "Non-Commercial, End-User Software License Agreement, see LICENSE.txt file"
__version__ = "0.3.0"
=======
__copyright__ = u"Copyright (c), 2015, ECOLE POLYTECHNIQUE FEDERALE DE LAUSANNE (Theory and Simulation of Materials (THEOS) and National Centre for Computational Design and Discovery of Novel Materials (NCCR MARVEL)), Switzerland and ROBERT BOSCH LLC, USA and Django Software Foundation and individual contributors. All rights reserved."
__license__ = "MIT license, and Django license, see LICENSE.txt file"
__version__ = "0.4.0"
__contributors__ = "Andrea Cepellotti, Giovanni Pizzi, Nicolas Mounet, Riccardo Sabatini, Valentin Bersier"
>>>>>>> 9b0eb9de

AIIDA_DIR = os.path.dirname(os.path.abspath(__file__))
BASE_DIR = os.path.split(AIIDA_DIR)[0]
sys.path = [BASE_DIR] + sys.path

try:
    confs = get_config()
except ConfigurationError:
    raise ConfigurationError("Please run the AiiDA Installation, no config found")

if settings_profile.AIIDADB_PROFILE is None:
    raise ConfigurationError("AIIDADB_PROFILE not defined, did you load django"
                             "through the AiiDA load_dbenv()?")

profile_conf = get_profile_config(settings_profile.AIIDADB_PROFILE,conf_dict = confs)

#put all database specific portions of settings here
DBENGINE = profile_conf.get('AIIDADB_ENGINE', '')
DBNAME = profile_conf.get('AIIDADB_NAME', '')
DBUSER = profile_conf.get('AIIDADB_USER', '')
DBPASS = profile_conf.get('AIIDADB_PASS', '')
DBHOST = profile_conf.get('AIIDADB_HOST', '')
DBPORT = profile_conf.get('AIIDADB_PORT', '')
REPOSITORY_URI = profile_conf.get('AIIDADB_REPOSITORY_URI', '')

DATABASES = {
    'default' : {
        # Add 'postgresql_psycopg2', 'mysql', 'sqlite3' or 'oracle'. 
        'ENGINE'    : 'django.db.backends.' + DBENGINE, 
        'NAME'      : DBNAME,  # Or path to database file if using sqlite3.   
        'USER'      : DBUSER,  # Not used with sqlite3.
        'PASSWORD'  : DBPASS,  # Not used with sqlite3.
        'HOST'      : DBHOST,  # Set to empty string for localhost. Not used with sqlite3. 
        'PORT'      : DBPORT,  # Set to empty string for default. Not used with sqlite3.      
        }
    }

# Increase timeout for SQLite engine
# Does not solve the problem, but alleviates it for small number of calculations
if 'sqlite' in DBENGINE:
    DATABASES['default']['OPTIONS'] = {'timeout': 60}

## Checks on the REPOSITORY_* variables
try:
    REPOSITORY_URI
except NameError:
    raise ConfigurationError(
        "Please setup correctly the REPOSITORY_URI variable to "
        "a suitable directory on which you have write permissions.")

# Note: this variable might disappear in the future
REPOSITORY_PROTOCOL, REPOSITORY_PATH = parse_repository_uri(REPOSITORY_URI)

if REPOSITORY_PROTOCOL == 'file':
    if not os.path.isdir(REPOSITORY_PATH):
        try:
            # Try to create the local repository folders with needed parent
            # folders
            os.makedirs(REPOSITORY_PATH)
        except OSError:
            # Possibly here due to permission problems
            raise ConfigurationError(
                "Please setup correctly the REPOSITORY_PATH variable to "
                "a suitable directory on which you have write permissions. "
                "(I was not able to create the directory.)")
else:
    raise ConfigurationError("Only file protocol supported")

# CUSTOM USER CLASS
AUTH_USER_MODEL = 'db.DbUser'

# Make this unique, and don't share it with anybody.
# This is generated with the first run of 'verdi install'
SECRET_KEY = get_secret_key()
        
# Usual Django settings starts here.............

# Keep it to False! Otherwise every query is stored 
# in memory and looks like a memory leak with celery
DEBUG = False
TEMPLATE_DEBUG = DEBUG

ADMINS = (
    # ('Your Name', 'your_email@example.com'),
)

MANAGERS = ADMINS

# Local time zone for this installation. Choices can be found here:
# http://en.wikipedia.org/wiki/List_of_tz_zones_by_name
# although not all choices may be available on all operating systems.
# In a Windows environment this must be set to your system time zone.
try:
    TIME_ZONE = profile_conf['TIMEZONE']
except KeyError:
    raise ConfigurationError("You did not set your timezone during the "
                             "verdi install phase.")

# Language code for this installation. All choices can be found here:
# http://www.i18nguy.com/unicode/language-identifiers.html
LANGUAGE_CODE = 'en-us'

SITE_ID = 1

# If you set this to False, Django will make some optimizations so as not
# to load the internationalization machinery.
USE_I18N = False

# If you set this to False, Django will not format dates, numbers and
# calendars according to the current locale.
USE_L10N = False

# If you set this to False, Django will not use timezone-aware datetimes.
# For AiiDA, leave it as True, otherwise setting properties with dates will not work.
USE_TZ = True

# Absolute filesystem path to the directory that will hold user-uploaded files.
# Example: "/home/media/media.lawrence.com/media/"
MEDIA_ROOT = ''
#MEDIA_ROOT = '%s/templates/' % BASE_DIR

# URL that handles the media served from MEDIA_ROOT. Make sure to use a
# trailing slash.
# Examples: "http://media.lawrence.com/media/", "http://example.com/media/"
MEDIA_URL = ''

# Absolute path to the directory static files should be collected to.
# Don't put anything in this directory yourself; store your static files
# in apps' "static/" subdirectories and in STATICFILES_DIRS.
# Example: "/home/media/media.lawrence.com/static/"
STATIC_ROOT = None

# URL prefix for static files.
# Example: "http://media.lawrence.com/static/"
STATIC_URL = '/static/'

# Additional locations of static files
STATICFILES_DIRS = (
    # Put strings here, like "/home/html/static" or "C:/www/django/static".
    # Always use forward slashes, even on Windows.
    # Don't forget to use absolute paths, not relative paths.
)

# List of finder classes that know how to find static files in
# various locations.
STATICFILES_FINDERS = (
    'django.contrib.staticfiles.finders.FileSystemFinder',
    'django.contrib.staticfiles.finders.AppDirectoriesFinder',
#    'django.contrib.staticfiles.finders.DefaultStorageFinder',
)

# List of callables that know how to import templates from various sources.
TEMPLATE_LOADERS = (
    'django.template.loaders.filesystem.Loader',
    'django.template.loaders.app_directories.Loader',
#     'django.template.loaders.eggs.Loader',
)

MIDDLEWARE_CLASSES = (
    'django.middleware.common.CommonMiddleware',
    'django.middleware.csrf.CsrfViewMiddleware',
    # Uncomment the next line for simple clickjacking protection:
    # 'django.middleware.clickjacking.XFrameOptionsMiddleware',
)

ROOT_URLCONF = 'aiida.djsite.settings.urls'

# Python dotted path to the WSGI application used by Django's runserver.
WSGI_APPLICATION = 'aiida.djsite.settings.wsgi.application'

TEMPLATE_DIRS = (
    # Put strings here, like "/home/html/django_templates" or "C:/www/django/templates".
    # Always use forward slashes, even on Windows.
    # Don't forget to use absolute paths, not relative paths.
)

TEMPLATE_CONTEXT_PROCESSORS = (
    "django.contrib.auth.context_processors.auth",
    "django.core.context_processors.debug",
    "django.core.context_processors.i18n",
    "django.core.context_processors.media",
    "django.core.context_processors.static",
    "django.core.context_processors.tz",
    "django.contrib.messages.context_processors.messages",
    "django.core.context_processors.request",
)

TEST_RUNNER = 'django.test.runner.DiscoverRunner'

INSTALLED_APPS = (
    'django.contrib.auth',
    'django.contrib.contenttypes',
    'django.contrib.sessions',
    'django.contrib.sites',
    'django.contrib.messages',
    'django.contrib.staticfiles',
    # Uncomment the next line to enable the admin:
    'django.contrib.admin',
    # Uncomment the next line to enable admin documentation:
    # 'django.contrib.admindocs',
    'aiida.djsite.db',
    'kombu.transport.django',
    'djcelery',
)

# A sample logging configuration. The only tangible logging
# performed by this configuration is to send an email to
# the site admins on every HTTP 500 error when DEBUG=False.
# See http://docs.djangoproject.com/en/dev/topics/logging for
# more details on how to customize your logging configuration.
#
LOGGING = {
    'version': 1,
    'disable_existing_loggers': True,
    'formatters': {
        'verbose': {
            'format': '%(levelname)s %(asctime)s %(module)s %(process)d '
                      '%(thread)d %(message)s',
            },
        'halfverbose': {
            'format': '%(asctime)s, %(name)s: [%(levelname)s] %(message)s',
            'datefmt': '%m/%d/%Y %I:%M:%S %p',
            },
        },
    'filters': {
        'require_debug_false': {
            '()': 'django.utils.log.RequireDebugFalse'
            }
        },
    'handlers': {
        'mail_admins': {
            'level': 'ERROR',
            'filters': ['require_debug_false'],
            'class': 'django.utils.log.AdminEmailHandler'
        },
        'console': {
            'level': 'DEBUG',
            'class': 'logging.StreamHandler',
            'formatter': 'halfverbose',
        },
        'dblogger': {
            # get_property takes the property from the config json file
            # The key used in the json, and the default value, are
            # specified in the _property_table inside aiida.common.setup
            # NOTE: To modify properties, use the 'verdi devel setproperty'
            #   command and similar ones (getproperty, describeproperties, ...)
            'level': get_property('logging.db_loglevel'),
            'class': 'aiida.djsite.utils.DBLogHandler',
        },
    },
    'loggers': {
        'django.request': {
            'handlers': ['mail_admins'],
            'level': 'ERROR',
            'propagate': True,
        },
        'aiida': {
            'handlers': ['console', 'dblogger'],
            'level': get_property('logging.aiida_loglevel'),
            'propagate': False,
            },
        'celery': {
            'handlers': ['console'],
            'level': get_property('logging.celery_loglevel'),
            'propagate': False,
            },
        'paramiko': {
            'handlers': ['console'],
            'level': get_property('logging.paramiko_loglevel'),
            'propagate': False,
            },
        },
}

# VERSION TO USE FOR DBNODES.
AIIDANODES_UUID_VERSION=4

# -------------------------
# Tastypie (API) settings
# -------------------------
# For the time being, we support only json
TASTYPIE_DEFAULT_FORMATS = ['json']

# -------------------------
# AiiDA-Deamon configuration
# -------------------------
#from celery.schedules import crontab
from datetime import timedelta
import djcelery

djcelery.setup_loader()

BROKER_URL = "django://"
CELERY_RESULT_BACKEND = "database"
# Avoid to store the results in the database, it uses a lot of resources
# and we do not need results
CELERY_IGNORE_RESULT=True
#CELERY_STORE_ERRORS_EVEN_IF_IGNORED=True
#CELERYD_HIJACK_ROOT_LOGGER = False

CELERYBEAT_SCHEDULER = "djcelery.schedulers.DatabaseScheduler"

# Used internally, in the functions that get the last daemon timestamp.
# Key: internal name, left: actual celery name. Can be the same
djcelery_tasks = {
    'submitter': 'submitter',
    'updater':   'updater',
    'retriever': 'retriever',
    'workflow':  'workflow_stepper',
    }

# Choose here how often the tasks should be run. Note that if the previous task
# is still running, the new one does not start thanks to the DbLock feature 
# that we added.
CELERYBEAT_SCHEDULE = {
    djcelery_tasks['submitter']: {
        'task':'aiida.djsite.db.tasks.submitter',
        'schedule': timedelta(seconds=30),
        },
    djcelery_tasks['updater']: {
        'task':'aiida.djsite.db.tasks.updater',
        'schedule': timedelta(seconds=30),
        },
    djcelery_tasks['retriever']: {
        'task':'aiida.djsite.db.tasks.retriever',
        'schedule': timedelta(seconds=30),
        },
   djcelery_tasks['workflow']: {
        'task':'aiida.djsite.db.tasks.workflow_stepper',
        'schedule': timedelta(seconds=5),
        },
}
<|MERGE_RESOLUTION|>--- conflicted
+++ resolved
@@ -11,16 +11,10 @@
 # Assumes that parent directory of aiida is root for
 # things like templates/, SQL/ etc.  If not, change what follows...
 
-<<<<<<< HEAD
-__copyright__ = u"Copyright (c), 2014, École Polytechnique Fédérale de Lausanne (EPFL), Switzerland, Laboratory of Theory and Simulation of Materials (THEOS). All rights reserved."
-__license__ = "Non-Commercial, End-User Software License Agreement, see LICENSE.txt file"
-__version__ = "0.3.0"
-=======
 __copyright__ = u"Copyright (c), 2015, ECOLE POLYTECHNIQUE FEDERALE DE LAUSANNE (Theory and Simulation of Materials (THEOS) and National Centre for Computational Design and Discovery of Novel Materials (NCCR MARVEL)), Switzerland and ROBERT BOSCH LLC, USA and Django Software Foundation and individual contributors. All rights reserved."
 __license__ = "MIT license, and Django license, see LICENSE.txt file"
 __version__ = "0.4.0"
 __contributors__ = "Andrea Cepellotti, Giovanni Pizzi, Nicolas Mounet, Riccardo Sabatini, Valentin Bersier"
->>>>>>> 9b0eb9de
 
 AIIDA_DIR = os.path.dirname(os.path.abspath(__file__))
 BASE_DIR = os.path.split(AIIDA_DIR)[0]
