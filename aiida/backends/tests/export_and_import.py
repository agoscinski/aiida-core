# -*- coding: utf-8 -*-
###########################################################################
# Copyright (c), The AiiDA team. All rights reserved.                     #
# This file is part of the AiiDA code.                                    #
#                                                                         #
# The code is hosted on GitHub at https://github.com/aiidateam/aiida_core #
# For further information on the license, see the LICENSE.txt file        #
# For further information please visit http://www.aiida.net               #
###########################################################################
"""
Tests for the export and import routines.
"""

from aiida.backends.testbase import AiidaTestCase
from aiida.orm.importexport import import_data

class TestSpecificImport(AiidaTestCase):

    def setUp(self):
        super(TestSpecificImport, self).setUp()
        self.clean_db()
        self.insert_data()

    def test_simple_import(self):
        """
        This is a very simple test which checks that an export file with nodes
        that are not associated to a computer is imported correctly. In Django
        when such nodes are exported, there is an empty set for computers
        in the export file. In SQLA there is such a set only when a computer is
        associated with the exported nodes. When an empty computer set is
        found at the export file (when imported to an SQLA profile), the SQLA
        import code used to crash. This test demonstrates this problem.
        """
        import tempfile
        from aiida.orm.data.parameter import ParameterData
        from aiida.orm.importexport import export, import_data
        from aiida.orm.node import Node
        from aiida.orm.querybuilder import QueryBuilder

        parameters = ParameterData(dict={
            'Pr': {
                'cutoff': 50.0,
                'pseudo_type': 'Wentzcovitch',
                'dual': 8,
                'cutoff_units': 'Ry'
            },
            'Ru': {
                'cutoff': 40.0,
                'pseudo_type': 'SG15',
                'dual': 4,
                'cutoff_units': 'Ry'
            },
        }).store()

        with tempfile.NamedTemporaryFile() as handle:

            nodes = [parameters]
            export(nodes, outfile=handle.name, overwrite=True, silent=True)

            # Check that we have the expected number of nodes in the database
            self.assertEquals(QueryBuilder().append(Node).count(), len(nodes))

            # Clean the database and verify there are no nodes left
            self.clean_db()
            self.assertEquals(QueryBuilder().append(Node).count(), 0)

            # After importing we should have the original number of nodes again
            import_data(handle.name, silent=True)
            self.assertEquals(QueryBuilder().append(Node).count(), len(nodes))

    def test_cycle_structure_data(self):
        """
        Create an export with some Calculation and Data nodes and import it after having
        cleaned the database. Verify that the nodes and their attributes are restored
        properly after importing the created export archive
        """
        import tempfile
        from aiida.common.links import LinkType
        from aiida.orm.calculation import Calculation
        from aiida.orm.data.structure import StructureData
        from aiida.orm.data.remote import RemoteData
        from aiida.orm.importexport import export, import_data
        from aiida.orm.node import Node
        from aiida.orm.querybuilder import QueryBuilder

        test_label = 'Test structure'
        test_cell = [
            [8.34, 0.0, 0.0],
            [0.298041701839357, 8.53479766274308, 0.0],
            [0.842650688117053, 0.47118495164127, 10.6965192730702]
        ]
        test_kinds = [
            {
                'symbols': [u'Fe'],
                'weights': [1.0],
                'mass': 55.845,
                'name': u'Fe'
            },
            {
                'symbols': [u'S'],
                'weights': [1.0],
                'mass': 32.065,
                'name': u'S'
            }
        ]

        structure = StructureData(cell=test_cell)
        structure.append_atom(symbols=['Fe'], position=[0, 0, 0])
        structure.append_atom(symbols=['S'], position=[2, 2, 2])
        structure.label = test_label
        structure.store()

        parent_calculation = Calculation()
        parent_calculation._set_attr('key', 'value')
        parent_calculation.store()
        child_calculation = Calculation()
        child_calculation._set_attr('key', 'value')
        child_calculation.store()
        remote_folder = RemoteData(computer=self.computer, remote_path='/').store()

        remote_folder.add_link_from(parent_calculation, link_type=LinkType.CREATE)
        child_calculation.add_link_from(remote_folder, link_type=LinkType.INPUT)
        structure.add_link_from(child_calculation, link_type=LinkType.CREATE)

        with tempfile.NamedTemporaryFile() as handle:

            nodes = [structure, child_calculation, parent_calculation, remote_folder]
            export(nodes, outfile=handle.name, overwrite=True, silent=True)

            # Check that we have the expected number of nodes in the database
            self.assertEquals(QueryBuilder().append(Node).count(), len(nodes))

            # Clean the database and verify there are no nodes left
            self.clean_db()
            self.assertEquals(QueryBuilder().append(Node).count(), 0)

            # After importing we should have the original number of nodes again
            import_data(handle.name, silent=True)
            self.assertEquals(QueryBuilder().append(Node).count(), len(nodes))

            # Verify that Calculations have non-empty attribute dictionaries
            qb = QueryBuilder().append(Calculation)
            for [calculation] in qb.iterall():
                self.assertIsInstance(calculation.get_attrs(), dict)
                self.assertNotEquals(len(calculation.get_attrs()), 0)

            # Verify that the structure data maintained its label, cell and kinds
            qb = QueryBuilder().append(StructureData)
            for [structure] in qb.iterall():
                self.assertEquals(structure.label, test_label)
                self.assertEquals(structure.cell, test_cell)

            qb = QueryBuilder().append(StructureData, project=['attributes.kinds'])
            for [kinds] in qb.iterall():
                self.assertEqual(len(kinds), 2)
                for kind in kinds:
                    self.assertIn(kind, test_kinds)

            # Check that there is a StructureData that is an output of a Calculation
            qb = QueryBuilder()
            qb.append(Calculation, project=['uuid'], tag='calculation')
            qb.append(StructureData, output_of='calculation')
            self.assertGreater(len(qb.all()), 0)

            # Check that there is a RemoteData that is a child and parent of a Calculation
            qb = QueryBuilder()
            qb.append(Calculation, tag='parent')
            qb.append(RemoteData, project=['uuid'], output_of='parent', tag='remote')
            qb.append(Calculation, output_of='remote')
            self.assertGreater(len(qb.all()), 0)

class TestSimple(AiidaTestCase):

    def setUp(self):
        self.clean_db()
        self.insert_data()

    def tearDown(self):
        pass

    def test_0(self):
        import os
        import shutil
        import tempfile

        from aiida.orm import load_node
<<<<<<< HEAD
        from aiida.orm.data.bool import Bool
        from aiida.orm.data.float import Float
        from aiida.orm.data.int import Int
        from aiida.orm.data.str import Str
        from aiida.orm.calculation.job import JobCalculation
=======
        from aiida.orm.data.base import Str, Int, Float, Bool
>>>>>>> 651a09a6
        from aiida.orm.importexport import export

        # Creating a folder for the import/export files
        temp_folder = tempfile.mkdtemp()
        try:
            # producing values for each base type
            values = ("Hello", 6, -1.2399834e12, False)  # , ["Bla", 1, 1e-10])
            filename = os.path.join(temp_folder, "export.tar.gz")

            # producing nodes:
            nodes = [cls(val).store() for val, cls in zip(values, (Str, Int, Float, Bool))]
            # my uuid - list to reload the node:
            uuids = [n.uuid for n in nodes]
            # exporting the nodes:
            export(nodes, outfile=filename, silent=True)
            # cleaning:
            self.clean_db()
            # Importing back the data:
            import_data(filename, silent=True)
            # Checking whether values are preserved:
            for uuid, refval in zip(uuids, values):
                self.assertEquals(load_node(uuid).value, refval)
        finally:
            # Deleting the created temporary folder
            shutil.rmtree(temp_folder, ignore_errors=True)

    def test_1(self):
        import os
        import shutil
        import tempfile

        from aiida.orm import DataFactory
        from aiida.orm import load_node
        from aiida.orm.calculation.job import JobCalculation
        from aiida.orm.importexport import export

        # Creating a folder for the import/export files
        temp_folder = tempfile.mkdtemp()
        try:
            StructureData = DataFactory('structure')
            sd = StructureData()
            sd.store()

            calc = JobCalculation()
            calc.set_computer(self.computer)
            calc.set_resources({"num_machines": 1, "num_mpiprocs_per_machine": 1})
            calc.store()

            calc.add_link_from(sd)

            pks = [sd.pk, calc.pk]

            attrs = {}
            for pk in pks:
                node = load_node(pk)
                attrs[node.uuid] = dict()
                for k in node.attrs():
                    attrs[node.uuid][k] = node.get_attr(k)

            filename = os.path.join(temp_folder, "export.tar.gz")

            export([calc], outfile=filename, silent=True)

            self.clean_db()

            # NOTE: it is better to load new nodes by uuid, rather than assuming
            # that they will have the first 3 pks. In fact, a recommended policy in
            # databases is that pk always increment, even if you've deleted elements
            import_data(filename, silent=True)
            for uuid in attrs.keys():
                node = load_node(uuid)
                # for k in node.attrs():
                for k in attrs[uuid].keys():
                    self.assertEquals(attrs[uuid][k], node.get_attr(k))
        finally:
            # Deleting the created temporary folder
            shutil.rmtree(temp_folder, ignore_errors=True)
            # print temp_folder

    def test_2(self):
        """
        Test the check for the export format version.
        """
        import json
        import tarfile
        import os
        import shutil
        import tempfile

        from aiida.orm import DataFactory
        from aiida.orm.importexport import export

        # Creating a folder for the import/export files
        export_file_tmp_folder = tempfile.mkdtemp()
        unpack_tmp_folder = tempfile.mkdtemp()
        try:
            StructureData = DataFactory('structure')
            sd = StructureData()
            sd.store()

            filename = os.path.join(export_file_tmp_folder, "export.tar.gz")
            export([sd], outfile=filename, silent=True)

            with tarfile.open(filename, "r:gz", format=tarfile.PAX_FORMAT) as tar:
                tar.extractall(unpack_tmp_folder)

            with open(os.path.join(unpack_tmp_folder,
                                   'metadata.json'), 'r') as f:
                metadata = json.load(f)
            metadata['export_version'] = 0.0
            with open(os.path.join(unpack_tmp_folder,
                                   'metadata.json'), 'w') as f:
                json.dump(metadata, f)

            with tarfile.open(filename, "w:gz", format=tarfile.PAX_FORMAT) as tar:
                tar.add(unpack_tmp_folder, arcname="")

            self.tearDownClass()
            self.setUpClass()

            with self.assertRaises(ValueError):
                import_data(filename, silent=True)
        finally:
            # Deleting the created temporary folders
            shutil.rmtree(export_file_tmp_folder, ignore_errors=True)
            shutil.rmtree(unpack_tmp_folder, ignore_errors=True)

    def test_3(self):
        """
        Test importing of nodes, that have links to unknown nodes.
        """
        import json
        import tarfile
        import os
        import shutil
        import tempfile

        from aiida.orm.importexport import export
        from aiida.common.folders import SandboxFolder
        from aiida.orm.data.structure import StructureData
        from aiida.orm import load_node

        # Creating a folder for the import/export files
        temp_folder = tempfile.mkdtemp()
        try:
            node_label = "Test structure data"
            sd = StructureData()
            sd.label = str(node_label)
            sd.store()

            filename = os.path.join(temp_folder, "export.tar.gz")
            export([sd], outfile=filename, silent=True)

            unpack = SandboxFolder()
            with tarfile.open(
                    filename, "r:gz", format=tarfile.PAX_FORMAT) as tar:
                tar.extractall(unpack.abspath)

            with open(unpack.get_abs_path('data.json'), 'r') as f:
                metadata = json.load(f)
            metadata['links_uuid'].append({
                'output': sd.uuid,
                'input': 'non-existing-uuid',
                'label': 'parent'
            })
            with open(unpack.get_abs_path('data.json'), 'w') as f:
                json.dump(metadata, f)

            with tarfile.open(
                    filename, "w:gz", format=tarfile.PAX_FORMAT) as tar:
                tar.add(unpack.abspath, arcname="")

            self.clean_db()

            with self.assertRaises(ValueError):
                import_data(filename, silent=True)

            import_data(filename, ignore_unknown_nodes=True, silent=True)
            self.assertEquals(load_node(sd.uuid).label, node_label)

        finally:
            # Deleting the created temporary folder
            shutil.rmtree(temp_folder, ignore_errors=True)

    def test_4(self):
        """
        Test control of licenses.
        """
        from aiida.common.exceptions import LicensingException
        from aiida.common.folders import SandboxFolder
        from aiida.orm.importexport import export_tree

        from aiida.orm import DataFactory

        StructureData = DataFactory('structure')
        sd = StructureData()
        sd.source = {'license': 'GPL'}
        sd.store()

        folder = SandboxFolder()
        export_tree([sd], folder=folder, silent=True,
                    allowed_licenses=['GPL'])
        # Folder should contain two files of metadata + nodes/
        self.assertEquals(len(folder.get_content_list()), 3)

        folder = SandboxFolder()
        export_tree([sd], folder=folder, silent=True,
                    forbidden_licenses=['Academic'])
        # Folder should contain two files of metadata + nodes/
        self.assertEquals(len(folder.get_content_list()), 3)

        folder = SandboxFolder()
        with self.assertRaises(LicensingException):
            export_tree([sd], folder=folder, silent=True,
                        allowed_licenses=['CC0'])

        folder = SandboxFolder()
        with self.assertRaises(LicensingException):
            export_tree([sd], folder=folder, silent=True,
                        forbidden_licenses=['GPL'])

        def cc_filter(license):
            return license.startswith('CC')

        def gpl_filter(license):
            return license == 'GPL'

        def crashing_filter(license):
            raise NotImplementedError("not implemented yet")

        folder = SandboxFolder()
        with self.assertRaises(LicensingException):
            export_tree([sd], folder=folder, silent=True,
                        allowed_licenses=cc_filter)

        folder = SandboxFolder()
        with self.assertRaises(LicensingException):
            export_tree([sd], folder=folder, silent=True,
                        forbidden_licenses=gpl_filter)

        folder = SandboxFolder()
        with self.assertRaises(LicensingException):
            export_tree([sd], folder=folder, silent=True,
                        allowed_licenses=crashing_filter)

        folder = SandboxFolder()
        with self.assertRaises(LicensingException):
            export_tree([sd], folder=folder, silent=True,
                        forbidden_licenses=crashing_filter)

    def test_5(self):
        """
        This test checks that nodes belonging to different users are correctly
        exported & imported.
        """
        import os
        import shutil
        import tempfile

        from aiida.orm import load_node
        from aiida.orm.calculation.job import JobCalculation
        from aiida.orm.data.structure import StructureData
        from aiida.orm.importexport import export
        from aiida.common.datastructures import calc_states
        from aiida.common.links import LinkType
        from aiida.common.utils import get_configured_user_email

        # Creating a folder for the import/export files
        temp_folder = tempfile.mkdtemp()
        try:
            # Create another user
            new_email = "newuser@new.n"
            user = self.backend.users.create(email=new_email)
            user.store()

            # Create a structure data node that has a calculation as output
            sd1 = StructureData()
            sd1.set_user(user)
            sd1.label = 'sd1'
            sd1.store()

            jc1 = JobCalculation()
            jc1.set_computer(self.computer)
            jc1.set_resources({"num_machines": 1, "num_mpiprocs_per_machine": 1})
            jc1.set_user(user)
            jc1.label = 'jc1'
            jc1.store()
            jc1.add_link_from(sd1)
            jc1._set_state(calc_states.PARSING)

            # Create some nodes from a different user
            sd2 = StructureData()
            sd2.set_user(user)
            sd2.label = 'sd2'
            sd2.store()
            sd2.add_link_from(jc1, label='l1', link_type=LinkType.CREATE)  # I assume jc1 CREATED sd2

            jc2 = JobCalculation()
            jc2.set_computer(self.computer)
            jc2.set_resources({"num_machines": 1, "num_mpiprocs_per_machine": 1})
            jc2.label = 'jc2'
            jc2.store()
            jc2.add_link_from(sd2, label='l2')
            jc2._set_state(calc_states.PARSING)

            sd3 = StructureData()
            sd3.label = 'sd3'
            sd3.store()
            sd3.add_link_from(jc2, label='l3', link_type=LinkType.CREATE)

            uuids_u1 = [sd1.uuid, jc1.uuid, sd2.uuid]
            uuids_u2 = [jc2.uuid, sd3.uuid]

            filename = os.path.join(temp_folder, "export.tar.gz")

            export([sd3], outfile=filename, silent=True)
            self.clean_db()
            import_data(filename, silent=True)

            # Check that the imported nodes are correctly imported and that
            # the user assigned to the nodes is the right one
            for uuid in uuids_u1:
                self.assertEquals(load_node(uuid).get_user().email, new_email)
            for uuid in uuids_u2:
                self.assertEquals(load_node(uuid).get_user().email,
                                  get_configured_user_email())
        finally:
            # Deleting the created temporary folder
            shutil.rmtree(temp_folder, ignore_errors=True)

    def test_6(self):
        """
        This test checks that nodes belonging to user A (which is not the
        default user) can be correctly exported, imported, enriched with nodes
        from the default user, re-exported & re-imported and that in the end
        all the nodes that have been finally imported belonging to the right
        users.
        """
        import os
        import shutil
        import tempfile

        from aiida.orm import load_node
        from aiida.orm.calculation.job import JobCalculation
        from aiida.orm.data.structure import StructureData
        from aiida.orm.importexport import export
        from aiida.common.datastructures import calc_states
        from aiida.common.links import LinkType
        from aiida.common.utils import get_configured_user_email

        # Creating a folder for the import/export files
        temp_folder = tempfile.mkdtemp()
        try:
            # Create another user
            new_email = "newuser@new.n"
            user = self.backend.users.create(email=new_email)
            user.store()

            # Create a structure data node that has a calculation as output
            sd1 = StructureData()
            sd1.set_user(user)
            sd1.label = 'sd1'
            sd1.store()

            jc1 = JobCalculation()
            jc1.set_computer(self.computer)
            jc1.set_resources({"num_machines": 1, "num_mpiprocs_per_machine": 1})
            jc1.set_user(user)
            jc1.label = 'jc1'
            jc1.store()
            jc1.add_link_from(sd1)
            jc1._set_state(calc_states.PARSING)

            # Create some nodes from a different user
            sd2 = StructureData()
            sd2.set_user(user)
            sd2.label = 'sd2'
            sd2.store()
            sd2.add_link_from(jc1, label='l1', link_type=LinkType.CREATE)

            # Set the jc1 to FINISHED
            jc1._set_state(calc_states.FINISHED)

            # At this point we export the generated data
            filename1 = os.path.join(temp_folder, "export1.tar.gz")
            export([sd2], outfile=filename1, silent=True)
            uuids1 = [sd1.uuid, jc1.uuid, sd2.uuid]
            self.clean_db()
            self.insert_data()
            import_data(filename1, silent=True)

            # Check that the imported nodes are correctly imported and that
            # the user assigned to the nodes is the right one
            for uuid in uuids1:
                self.assertEquals(load_node(uuid).get_user().email, new_email)

            # Now we continue to generate more data based on the imported
            # data
            sd2_imp = load_node(sd2.uuid)

            jc2 = JobCalculation()
            jc2.set_computer(self.computer)
            jc2.set_resources({"num_machines": 1, "num_mpiprocs_per_machine": 1})
            jc2.label = 'jc2'
            jc2.store()
            jc2.add_link_from(sd2_imp, label='l2')
            jc2._set_state(calc_states.PARSING)

            sd3 = StructureData()
            sd3.label = 'sd3'
            sd3.store()
            sd3.add_link_from(jc2, label='l3', link_type=LinkType.CREATE)

            # Set the jc2 to FINISHED
            jc2._set_state(calc_states.FINISHED)

            # Store the UUIDs of the nodes that should be checked
            # if they can be imported correctly.
            uuids2 = [jc2.uuid, sd3.uuid]

            filename2 = os.path.join(temp_folder, "export2.tar.gz")
            export([sd3], outfile=filename2, silent=True)
            self.clean_db()
            self.insert_data()
            import_data(filename2, silent=True)

            # Check that the imported nodes are correctly imported and that
            # the user assigned to the nodes is the right one
            for uuid in uuids1:
                self.assertEquals(load_node(uuid).get_user().email, new_email)
            for uuid in uuids2:
                self.assertEquals(load_node(uuid).get_user().email,
                                  get_configured_user_email())

        finally:
            # Deleting the created temporary folder
            shutil.rmtree(temp_folder, ignore_errors=True)

    def test_7(self):
        """
        This test checks that nodes that belong to a specific group are
        correctly imported and exported.
        """
        import os
        import shutil
        import tempfile

        from aiida.orm import load_node
        from aiida.orm.calculation.job import JobCalculation
        from aiida.orm.data.structure import StructureData
        from aiida.orm.importexport import export
        from aiida.common.datastructures import calc_states
        from aiida.orm.querybuilder import QueryBuilder

        # Creating a folder for the import/export files
        temp_folder = tempfile.mkdtemp()
        try:
            # Create another user
            new_email = "newuser@new.n"
            user = self.backend.users.create(email=new_email)
            user.store()

            # Create a structure data node that has a calculation as output
            sd1 = StructureData()
            sd1.set_user(user)
            sd1.label = 'sd1'
            sd1.store()

            jc1 = JobCalculation()
            jc1.set_computer(self.computer)
            jc1.set_resources({"num_machines": 1, "num_mpiprocs_per_machine": 1})
            jc1.set_user(user)
            jc1.label = 'jc1'
            jc1.store()
            jc1.add_link_from(sd1)
            jc1._set_state(calc_states.PARSING)

            # Create a group and add the data inside
            from aiida.orm.group import Group
            g1 = Group(name="node_group")
            g1.store()
            g1.add_nodes([sd1, jc1])
            g1_uuid = g1.uuid

            # At this point we export the generated data
            filename1 = os.path.join(temp_folder, "export1.tar.gz")
            export([sd1, jc1, g1], outfile=filename1,
                   silent=True)
            n_uuids = [sd1.uuid, jc1.uuid]
            self.clean_db()
            self.insert_data()
            import_data(filename1, silent=True)

            # Check that the imported nodes are correctly imported and that
            # the user assigned to the nodes is the right one
            for uuid in n_uuids:
                self.assertEquals(load_node(uuid).get_user().email, new_email)

            # Check that the exported group is imported correctly
            qb = QueryBuilder()
            qb.append(Group, filters={'uuid': {'==': g1_uuid}})
            self.assertEquals(qb.count(), 1, "The group was not found.")
        finally:
            # Deleting the created temporary folder
            shutil.rmtree(temp_folder, ignore_errors=True)

    def test_workfunction_1(self):
        import shutil, os, tempfile

        from aiida.work.workfunctions import workfunction
        from aiida.orm.data.float import Float
        from aiida.orm import load_node
        from aiida.orm.importexport import export
        from aiida.common.exceptions import NotExistent
        # Creating a folder for the import/export files
        temp_folder = tempfile.mkdtemp()

        @workfunction
        def add(a, b):
            """Add 2 numbers"""
            return {'res': Float(a + b)}

        def max_(**kwargs):
            """select the max value"""
            max_val = max([(v.value, v) for v in kwargs.values()])
            return {'res': max_val[1]}

        try:
            # I'm creating a bunch of nuimbers
            a, b, c, d, e = (Float(i) for i in range(5))
            # this adds the maximum number between bcde to a.
            res = add(a=a, b=max_(b=b, c=c, d=d, e=e)['res'])['res']
            # These are the uuids that would be exported as well (as parents) if I wanted the final result
            uuids_values = [(a.uuid, a.value), (e.uuid, e.value), (res.uuid, res.value)]
            # These are the uuids that shouldn't be exported since it's a selection.
            not_wanted_uuids = [v.uuid for v in (b, c, d)]
            # At this point we export the generated data
            filename1 = os.path.join(temp_folder, "export1.tar.gz")
            export([res], outfile=filename1, silent=True)
            self.clean_db()
            self.insert_data()
            import_data(filename1, silent=True)
            # Check that the imported nodes are correctly imported and that the value is preserved
            for uuid, value in uuids_values:
                self.assertEquals(load_node(uuid).value, value)
            for uuid in not_wanted_uuids:
                with self.assertRaises(NotExistent):
                    load_node(uuid)
        finally:
            # Deleting the created temporary folder
            shutil.rmtree(temp_folder, ignore_errors=True)

    def test_workcalculation_2(self):
        import shutil, os, tempfile

        from aiida.orm.calculation.work import WorkCalculation
        from aiida.orm.data.float import Float
        from aiida.orm.data.int import Int
        from aiida.orm import load_node
        from aiida.common.links import LinkType
        from aiida.orm.importexport import export

        from aiida.common.exceptions import NotExistent
        # Creating a folder for the import/export files
        temp_folder = tempfile.mkdtemp()

        try:
            master = WorkCalculation().store()
            slave = WorkCalculation().store()

            input_1 = Int(3).store()
            input_2 = Int(5).store()
            output_1 = Int(2).store()

            master.add_link_from(input_1, 'input_1', link_type=LinkType.INPUT)
            slave.add_link_from(master, 'CALL', link_type=LinkType.CALL)
            slave.add_link_from(input_2, 'input_2', link_type=LinkType.INPUT)
            output_1.add_link_from(master, 'CREATE', link_type=LinkType.CREATE)

            uuids_values = [(v.uuid, v.value) for v in (output_1,)]
            filename1 = os.path.join(temp_folder, "export1.tar.gz")
<<<<<<< HEAD
            export([output_1.dbnode], outfile=filename1, silent=True)
=======
            export([output_1], outfile=filename1,silent=True)
>>>>>>> 651a09a6
            self.clean_db()
            self.insert_data()
            import_data(filename1, silent=True)

            for uuid, value in uuids_values:
                self.assertEquals(load_node(uuid).value, value)

        finally:
            # Deleting the created temporary folder
            shutil.rmtree(temp_folder, ignore_errors=True)

    def test_reexport(self):
        """
        Export something, import and reexport and check if everything is valid.
        The export is rather easy::

            ___       ___          ___
           |   | INP |   | CREATE |   |
           | p | --> | c | -----> | a |
           |___|     |___|        |___|

        """
        import os, shutil, tempfile, numpy as np, string, random
        from datetime import datetime

        from aiida.orm import Calculation, load_node, Group
        from aiida.orm.data.array import ArrayData
        from aiida.orm.data.parameter import ParameterData
        from aiida.orm.querybuilder import QueryBuilder
        from aiida.orm.importexport import export
        from aiida.common.hashing import make_hash
        from aiida.common.links import LinkType
        def get_hash_from_db_content(groupname):
            qb = QueryBuilder()
            qb.append(ParameterData, tag='p', project='*')
            qb.append(Calculation, tag='c', project='*', edge_tag='p2c', edge_project=('label', 'type'))
            qb.append(ArrayData, tag='a', project='*', edge_tag='c2a', edge_project=('label', 'type'))
            qb.append(Group, filters={'name': groupname}, project='*', tag='g', group_of='a')
            # I want the query to contain something!
            self.assertTrue(qb.count() > 0)
            # The hash is given from the preservable entries in an export-import cycle,
            # uuids, attributes, labels, descriptions, arrays, link-labels, link-types:
            hash_ = make_hash([(
                item['p']['*'].get_attrs(),
                item['p']['*'].uuid,
                item['p']['*'].label,
                item['p']['*'].description,
                item['c']['*'].uuid,
                item['c']['*'].get_attrs(),
                item['a']['*'].get_attrs(),
                [item['a']['*'].get_array(name) for name in item['a']['*'].get_arraynames()],
                item['a']['*'].uuid,
                item['g']['*'].uuid,
                item['g']['*'].name,
                item['p2c']['label'],
                item['p2c']['type'],
                item['c2a']['label'],
                item['c2a']['type'],
                item['g']['*'].name,
            ) for item in qb.dict()])
            return hash_

        # Creating a folder for the import/export files
        temp_folder = tempfile.mkdtemp()
        chars = string.ascii_uppercase + string.digits
        size = 10
        groupname = 'test-group'
        try:
            nparr = np.random.random((4, 3, 2))
            trial_dict = {}
            # give some integers:
            trial_dict.update({str(k): np.random.randint(100) for k in range(10)})
            # give some floats:
            trial_dict.update({str(k): np.random.random() for k in range(10, 20)})
            # give some booleans:
            trial_dict.update({str(k): bool(np.random.randint(1)) for k in range(20, 30)})
            # give some datetime:
            trial_dict.update({str(k): datetime(
                year=2017,
                month=np.random.randint(1, 12),
                day=np.random.randint(1, 28)) for k in range(30, 40)})
            # give some text:
            trial_dict.update({str(k): ''.join(random.choice(chars) for _ in range(size)) for k in range(20, 30)})

            p = ParameterData(dict=trial_dict)
            p.label = str(datetime.now())
            p.description = 'd_' + str(datetime.now())
            p.store()
            c = Calculation()
            # setting also trial dict as attributes, but randomizing the keys)
            (c._set_attr(str(int(k) + np.random.randint(10)), v) for k, v in trial_dict.items())
            c.store()
            a = ArrayData()
            a.set_array('array', nparr)
            a.store()
            # LINKS
            # the calculation has input the parameters-instance
            c.add_link_from(p, label='input_parameters', link_type=LinkType.INPUT)
            # I want the array to be an output of the calculation
            a.add_link_from(c, label='output_array', link_type=LinkType.CREATE)
            g = Group(name='test-group')
            g.store()
            g.add_nodes(a)

            hash_from_dbcontent = get_hash_from_db_content(groupname)

            # I export and reimport 3 times in a row:
            for i in range(3):
                # Always new filename:
                filename = os.path.join(temp_folder, "export-{}.zip".format(i))
                # Loading the group from the string
                g = Group.get_from_string(groupname)
                # exporting based on all members of the group
                # this also checks if group memberships are preserved!
<<<<<<< HEAD
                export([g.dbgroup] + [n.dbnode for n in g.nodes], outfile=filename, silent=True)
=======
                export([g]+[n for n in g.nodes], outfile=filename, silent=True)
>>>>>>> 651a09a6
                # cleaning the DB!
                self.clean_db()
                # reimporting the data from the file
                import_data(filename, silent=True, ignore_unknown_nodes=True)
                # creating the hash from db content
                new_hash = get_hash_from_db_content(groupname)
                # I check for equality against the first hash created, which implies that hashes
                # are equal in all iterations of this process
                self.assertEqual(hash_from_dbcontent, new_hash)

        finally:
            # Deleting the created temporary folder
            shutil.rmtree(temp_folder, ignore_errors=True)

class TestComplex(AiidaTestCase):

    def test_complex_graph_import_export(self):
        """
        This test checks that a small and bit complex graph can be correctly
        exported and imported.

        It will create the graph, store it to the database, export it to a file
        and import it. In the end it will check if the initial nodes are present
        at the imported graph.
        """
        import tempfile
        import shutil
        import os

        from aiida.orm.calculation.job import JobCalculation
        from aiida.orm.data.folder import FolderData
        from aiida.orm.data.parameter import ParameterData
        from aiida.orm.data.remote import RemoteData
        from aiida.common.links import LinkType
        from aiida.orm.importexport import export, import_data
        from aiida.orm.utils import load_node
        from aiida.common.exceptions import NotExistent

        temp_folder = tempfile.mkdtemp()
        try:
            calc1 = JobCalculation()
            calc1.set_computer(self.computer)
            calc1.set_resources({"num_machines": 1, "num_mpiprocs_per_machine": 1})
            calc1.label = "calc1"
            calc1.store()
            calc1._set_state(u'RETRIEVING')

            pd1 = ParameterData()
            pd1.label = "pd1"
            pd1.store()

            pd2 = ParameterData()
            pd2.label = "pd2"
            pd2.store()

            rd1 = RemoteData()
            rd1.label = "rd1"
            rd1.set_remote_path("/x/y.py")
            rd1.set_computer(self.computer)
            rd1.store()
            rd1.add_link_from(calc1, link_type=LinkType.CREATE)

            calc2 = JobCalculation()
            calc2.set_computer(self.computer)
            calc2.set_resources({"num_machines": 1, "num_mpiprocs_per_machine": 1})
            calc2.label = "calc2"
            calc2.store()
            calc2.add_link_from(pd1, link_type=LinkType.INPUT)
            calc2.add_link_from(pd2, link_type=LinkType.INPUT)
            calc2.add_link_from(rd1, link_type=LinkType.INPUT)
            calc2._set_state(u'SUBMITTING')

            fd1 = FolderData()
            fd1.label = "fd1"
            fd1.store()
            fd1.add_link_from(calc2, link_type=LinkType.CREATE)

            node_uuids_labels = {calc1.uuid: calc1.label, pd1.uuid: pd1.label,
                                 pd2.uuid: pd2.label, rd1.uuid: rd1.label,
                                 calc2.uuid: calc2.label, fd1.uuid: fd1.label}

            filename = os.path.join(temp_folder, "export.tar.gz")
            export([fd1], outfile=filename, silent=True)

            self.clean_db()

            import_data(filename, silent=True, ignore_unknown_nodes=True)

            for uuid, label in node_uuids_labels.iteritems():
                try:
                    load_node(uuid)
                except NotExistent:
                    self.fail("Node with UUID {} and label {} was not "
                              "found.".format(uuid, label))

        finally:
            # Deleting the created temporary folder
            shutil.rmtree(temp_folder, ignore_errors=True)

class TestComputer(AiidaTestCase):

    def setUp(self):
        self.clean_db()
        self.insert_data()

    def tearDown(self):
        pass

    def test_same_computer_import(self):
        """
        Test that you can import nodes in steps without any problems. In this
        test we will import a first calculation and then a second one. The
        import should work as expected and have in the end two job
        calculations.

        Each calculation is related to the same computer. In the end we should
        have only one computer
        """
        import os
        import shutil
        import tempfile

        from aiida.orm.importexport import export
        from aiida.orm.querybuilder import QueryBuilder
        from aiida.orm.computer import Computer
        from aiida.orm.calculation.job import JobCalculation

        # Creating a folder for the import/export files
        export_file_tmp_folder = tempfile.mkdtemp()
        unpack_tmp_folder = tempfile.mkdtemp()

        try:
            # Store two job calculation related to the same computer
            calc1_label = "calc1"
            calc1 = JobCalculation()
            calc1.set_computer(self.computer)
            calc1.set_resources({"num_machines": 1,
                                 "num_mpiprocs_per_machine": 1})
            calc1.label = calc1_label
            calc1.store()
            calc1._set_state(u'RETRIEVING')

            calc2_label = "calc2"
            calc2 = JobCalculation()
            calc2.set_computer(self.computer)
            calc2.set_resources({"num_machines": 2,
                                 "num_mpiprocs_per_machine": 2})
            calc2.label = calc2_label
            calc2.store()
            calc2._set_state(u'RETRIEVING')

            # Store locally the computer name
            comp_name = unicode(self.computer.name)
            comp_uuid = unicode(self.computer.uuid)

            # Export the first job calculation
            filename1 = os.path.join(export_file_tmp_folder, "export1.tar.gz")
            export([calc1], outfile=filename1, silent=True)

            # Export the second job calculation
            filename2 = os.path.join(export_file_tmp_folder, "export2.tar.gz")
            export([calc2], outfile=filename2, silent=True)

            # Clean the local database
            self.clean_db()

            # Check that there are no computers
            qb = QueryBuilder()
            qb.append(Computer, project=['*'])
            self.assertEqual(qb.count(), 0, "There should not be any computers"
                                            "in the database at this point.")

            # Check that there are no calculations
            qb = QueryBuilder()
            qb.append(JobCalculation, project=['*'])
            self.assertEqual(qb.count(), 0, "There should not be any "
                                            "calculations in the database at "
                                            "this point.")

            # Import the first calculation
            import_data(filename1, silent=True)

            # Check that the calculation computer is imported correctly.
            qb = QueryBuilder()
            qb.append(JobCalculation, project=['label'])
            self.assertEqual(qb.count(), 1, "Only one calculation should be "
                                            "found.")
            self.assertEqual(unicode(qb.first()[0]), calc1_label,
                             "The calculation label is not correct.")

            # Check that the referenced computer is imported correctly.
            qb = QueryBuilder()
            qb.append(Computer, project=['name', 'uuid', 'id'])
            self.assertEqual(qb.count(), 1, "Only one computer should be "
                                            "found.")
            self.assertEqual(unicode(qb.first()[0]), comp_name,
                             "The computer name is not correct.")
            self.assertEqual(unicode(qb.first()[1]), comp_uuid,
                             "The computer uuid is not correct.")

            # Store the id of the computer
            comp_id = qb.first()[2]

            # Import the second calculation
            import_data(filename2, silent=True)

            # Check that the number of computers remains the same and its data
            # did not change.
            qb = QueryBuilder()
            qb.append(Computer, project=['name', 'uuid', 'id'])
            self.assertEqual(qb.count(), 1, "Only one computer should be "
                                            "found.")
            self.assertEqual(unicode(qb.first()[0]), comp_name,
                             "The computer name is not correct.")
            self.assertEqual(unicode(qb.first()[1]), comp_uuid,
                             "The computer uuid is not correct.")
            self.assertEqual(qb.first()[2], comp_id,
                             "The computer id is not correct.")

            # Check that now you have two calculations attached to the same
            # computer.
            qb = QueryBuilder()
            qb.append(Computer, tag='comp')
            qb.append(JobCalculation, has_computer='comp', project=['label'])
            self.assertEqual(qb.count(), 2, "Two calculations should be "
                                            "found.")
            ret_labels = set(_ for [_] in qb.all())
            self.assertEqual(ret_labels, set([calc1_label, calc2_label]),
                             "The labels of the calculations are not correct.")

        finally:
            # Deleting the created temporary folders
            shutil.rmtree(export_file_tmp_folder, ignore_errors=True)
            shutil.rmtree(unpack_tmp_folder, ignore_errors=True)

    def test_same_computer_different_name_import(self):
        """
        This test checks that if the computer is re-imported with a different
        name to the same database, then the original computer will not be
        renamed. It also checks that the names were correctly imported (without
        any change since there is no computer name collision)
        """
        import os
        import shutil
        import tempfile

        from aiida.orm.importexport import export
        from aiida.orm.querybuilder import QueryBuilder
        from aiida.orm.computer import Computer
        from aiida.orm.calculation.job import JobCalculation

        # Creating a folder for the import/export files
        export_file_tmp_folder = tempfile.mkdtemp()
        unpack_tmp_folder = tempfile.mkdtemp()

        try:
            # Store a calculation
            calc1_label = "calc1"
            calc1 = JobCalculation()
            calc1.set_computer(self.computer)
            calc1.set_resources({"num_machines": 1,
                                 "num_mpiprocs_per_machine": 1})
            calc1.label = calc1_label
            calc1.store()
            calc1._set_state(u'RETRIEVING')

            # Store locally the computer name
            comp1_name = unicode(self.computer.name)

            # Export the first job calculation
            filename1 = os.path.join(export_file_tmp_folder, "export1.tar.gz")
            export([calc1], outfile=filename1, silent=True)

            # Rename the computer
            self.computer.set_name(comp1_name + "_updated")

            # Store a second calculation
            calc2_label = "calc2"
            calc2 = JobCalculation()
            calc2.set_computer(self.computer)
            calc2.set_resources({"num_machines": 2,
                                 "num_mpiprocs_per_machine": 2})
            calc2.label = calc2_label
            calc2.store()
            calc2._set_state(u'RETRIEVING')

            # Export the second job calculation
            filename2 = os.path.join(export_file_tmp_folder, "export2.tar.gz")
            export([calc2], outfile=filename2, silent=True)

            # Clean the local database
            self.clean_db()

            # Check that there are no computers
            qb = QueryBuilder()
            qb.append(Computer, project=['*'])
            self.assertEqual(qb.count(), 0, "There should not be any computers"
                                            "in the database at this point.")

            # Check that there are no calculations
            qb = QueryBuilder()
            qb.append(JobCalculation, project=['*'])
            self.assertEqual(qb.count(), 0, "There should not be any "
                                            "calculations in the database at "
                                            "this point.")

            # Import the first calculation
            import_data(filename1, silent=True)

            # Check that the calculation computer is imported correctly.
            qb = QueryBuilder()
            qb.append(JobCalculation, project=['label'])
            self.assertEqual(qb.count(), 1, "Only one calculation should be "
                                            "found.")
            self.assertEqual(unicode(qb.first()[0]), calc1_label,
                             "The calculation label is not correct.")

            # Check that the referenced computer is imported correctly.
            qb = QueryBuilder()
            qb.append(Computer, project=['name', 'uuid', 'id'])
            self.assertEqual(qb.count(), 1, "Only one computer should be "
                                            "found.")
            self.assertEqual(unicode(qb.first()[0]), comp1_name,
                             "The computer name is not correct.")

            # Import the second calculation
            import_data(filename2, silent=True)

            # Check that the number of computers remains the same and its data
            # did not change.
            qb = QueryBuilder()
            qb.append(Computer, project=['name'])
            self.assertEqual(qb.count(), 1, "Only one computer should be "
                                            "found.")
            self.assertEqual(unicode(qb.first()[0]), comp1_name,
                             "The computer name is not correct.")

        finally:
            # Deleting the created temporary folders
            shutil.rmtree(export_file_tmp_folder, ignore_errors=True)
            shutil.rmtree(unpack_tmp_folder, ignore_errors=True)

    def test_different_computer_same_name_import(self):
        """
        This test checks that if there is a name collision, the imported
        computers are renamed accordingly.
        """
        import os
        import shutil
        import tempfile

        from aiida.orm.importexport import export
        from aiida.orm.querybuilder import QueryBuilder
        from aiida.orm.computer import Computer
        from aiida.orm.calculation.job import JobCalculation
        from aiida.orm.importexport import COMP_DUPL_SUFFIX

        # Creating a folder for the import/export files
        export_file_tmp_folder = tempfile.mkdtemp()
        unpack_tmp_folder = tempfile.mkdtemp()

        try:
            # Set the computer name
            comp1_name = "localhost_1"
            self.computer.set_name(comp1_name)

            # Store a calculation
            calc1_label = "calc1"
            calc1 = JobCalculation()
            calc1.set_computer(self.computer)
            calc1.set_resources({"num_machines": 1,
                                 "num_mpiprocs_per_machine": 1})
            calc1.label = calc1_label
            calc1.store()
            calc1._set_state(u'RETRIEVING')

            # Export the first job calculation
            filename1 = os.path.join(export_file_tmp_folder, "export1.tar.gz")
            export([calc1], outfile=filename1, silent=True)

            # Reset the database
            self.clean_db()
            self.insert_data()

            # Set the computer name to the same name as before
            self.computer.set_name(comp1_name)

            # Store a second calculation
            calc2_label = "calc2"
            calc2 = JobCalculation()
            calc2.set_computer(self.computer)
            calc2.set_resources({"num_machines": 2,
                                 "num_mpiprocs_per_machine": 2})
            calc2.label = calc2_label
            calc2.store()
            calc2._set_state(u'RETRIEVING')

            # Export the second job calculation
            filename2 = os.path.join(export_file_tmp_folder, "export2.tar.gz")
            export([calc2], outfile=filename2, silent=True)

            # Reset the database
            self.clean_db()
            self.insert_data()

            # Set the computer name to the same name as before
            self.computer.set_name(comp1_name)

            # Store a third calculation
            calc3_label = "calc3"
            calc3 = JobCalculation()
            calc3.set_computer(self.computer)
            calc3.set_resources({"num_machines": 2,
                                 "num_mpiprocs_per_machine": 2})
            calc3.label = calc3_label
            calc3.store()
            calc3._set_state(u'RETRIEVING')

            # Export the third job calculation
            filename3 = os.path.join(export_file_tmp_folder, "export3.tar.gz")
            export([calc3], outfile=filename3, silent=True)

            # Clean the local database
            self.clean_db()

            # Check that there are no computers
            qb = QueryBuilder()
            qb.append(Computer, project=['*'])
            self.assertEqual(qb.count(), 0, "There should not be any computers"
                                            "in the database at this point.")

            # Check that there are no calculations
            qb = QueryBuilder()
            qb.append(JobCalculation, project=['*'])
            self.assertEqual(qb.count(), 0, "There should not be any "
                                            "calculations in the database at "
                                            "this point.")

            # Import all the calculations
            import_data(filename1, silent=True)
            import_data(filename2, silent=True)
            import_data(filename3, silent=True)

            # Retrieve the calculation-computer pairs
            qb = QueryBuilder()
            qb.append(JobCalculation, project=['label'], tag='jcalc')
            qb.append(Computer, project=['name'],
                      computer_of='jcalc')
            self.assertEqual(qb.count(), 3, "Three combinations expected.")
            res = qb.all()
            self.assertIn([calc1_label, comp1_name], res,
                          "Calc-Computer combination not found.")
            self.assertIn([calc2_label,
                           comp1_name + COMP_DUPL_SUFFIX.format(0)], res,
                          "Calc-Computer combination not found.")
            self.assertIn([calc3_label,
                           comp1_name + COMP_DUPL_SUFFIX.format(1)], res,
                          "Calc-Computer combination not found.")
        finally:
            # Deleting the created temporary folders
            shutil.rmtree(export_file_tmp_folder, ignore_errors=True)
            shutil.rmtree(unpack_tmp_folder, ignore_errors=True)

    def test_correct_import_of_computer_json_params(self):
        """
        This test checks that the metadata and transport params are
        exported and imported correctly in both backends.
        """
        import os
        import shutil
        import tempfile

        from aiida.orm.importexport import export
        from aiida.orm.querybuilder import QueryBuilder
        from aiida.orm.computer import Computer
        from aiida.orm.calculation.job import JobCalculation

        # Creating a folder for the import/export files
        export_file_tmp_folder = tempfile.mkdtemp()
        unpack_tmp_folder = tempfile.mkdtemp()

        try:
            # Set the computer name
            comp1_name = "localhost_1"
            comp1_metadata = {
                u'workdir': u'/tmp/aiida'
            }
            comp1_transport_params = {
                u'key1': u'value1',
                u'key2': 2
            }
            self.computer.set_name(comp1_name)
            self.computer._set_metadata(comp1_metadata)
            self.computer.set_transport_params(comp1_transport_params)

            # Store a calculation
            calc1_label = "calc1"
            calc1 = JobCalculation()
            calc1.set_computer(self.computer)
            calc1.set_resources({"num_machines": 1,
                                 "num_mpiprocs_per_machine": 1})
            calc1.label = calc1_label
            calc1.store()
            calc1._set_state(u'RETRIEVING')

            # Export the first job calculation
            filename1 = os.path.join(export_file_tmp_folder, "export1.tar.gz")
            export([calc1], outfile=filename1, silent=True)

            # Clean the local database
            self.clean_db()
            # Import the data
            import_data(filename1, silent=True)

            qb = QueryBuilder()
            qb.append(Computer, project=['transport_params', '_metadata'],
                      tag="comp")
            self.assertEqual(qb.count(), 1, "Expected only one computer")

            res = qb.dict()[0]
            self.assertEqual(res['comp']['transport_params'],
                             comp1_transport_params,
                             "Not the expected transport parameters "
                             "were found")
            self.assertEqual(res['comp']['_metadata'],
                             comp1_metadata,
                             "Not the expected metadata were found")
        finally:
            # Deleting the created temporary folders
            shutil.rmtree(export_file_tmp_folder, ignore_errors=True)
            shutil.rmtree(unpack_tmp_folder, ignore_errors=True)

    def test_import_of_django_sqla_export_file(self):
        """
        Check why sqla import manages to import the django export file correctly
        """
        from aiida.backends.tests.utils.fixtures import import_archive_fixture
        from aiida.orm.querybuilder import QueryBuilder
        from aiida.orm.computer import Computer

        for archive in ['export/compare/django.aiida', 'export/compare/sqlalchemy.aiida']:

            # Clean the database
            self.clean_db()

            # Import the needed data
            import_archive_fixture(archive)

            # The expected metadata & transport parameters
            comp1_metadata = {
                u'workdir': u'/tmp/aiida'
            }
            comp1_transport_params = {
                u'key1': u'value1',
                u'key2': 2
            }

            # Check that we got the correct metadata & transport parameters
            qb = QueryBuilder()
            qb.append(Computer, project=['transport_params', '_metadata'], tag="comp")
            self.assertEqual(qb.count(), 1, "Expected only one computer")

            res = qb.dict()[0]

            self.assertEqual(res['comp']['transport_params'], comp1_transport_params)
            self.assertEqual(res['comp']['_metadata'], comp1_metadata)


class TestLinks(AiidaTestCase):

    def setUp(self):
        self.clean_db()
        self.insert_data()

    def tearDown(self):
        pass

    def get_all_node_links(self):
        """
        """
        from aiida.orm import load_node, Node
        from aiida.orm.querybuilder import QueryBuilder
        qb = QueryBuilder()
        qb.append(Node, project='uuid', tag='input')
        qb.append(Node, project='uuid', tag='output',
                  edge_project=['label', 'type'], output_of='input')
        return qb.all()

    def test_input_and_create_links(self):
        """
        Simple test that will verify that INPUT and CREATE links are properly exported and
        correctly recreated upon import.
        """
        import os, shutil, tempfile

        from aiida.orm.data.int import Int
        from aiida.orm.importexport import export
        from aiida.orm.calculation.work import WorkCalculation
        from aiida.common.links import LinkType

        tmp_folder = tempfile.mkdtemp()

        try:
            node_work = WorkCalculation().store()
            node_input = Int(1).store()
            node_output = Int(2).store()

            node_work.add_link_from(node_input, 'input', link_type=LinkType.INPUT)
            node_output.add_link_from(node_work, 'output', link_type=LinkType.CREATE)

            export_links = self.get_all_node_links()
            export_file = os.path.join(tmp_folder, 'export.tar.gz')
            export([node_output], outfile=export_file, silent=True)

            self.clean_db()
            self.insert_data()

            import_data(export_file, silent=True)
            import_links = self.get_all_node_links()

            export_set = [tuple(_) for _ in export_links]
            import_set = [tuple(_) for _ in import_links]

            self.assertEquals(set(export_set), set(import_set))
        finally:
            shutil.rmtree(tmp_folder, ignore_errors=True)

    def construct_complex_graph(self, export_combination = 0):
        """
        This method creates a "complex" graph with all available link types
        (INPUT, CREATE, RETURN and CALL) and returns the nodes of the graph. It
        also returns various combinations of nodes that need to be extracted
        but also the final expected set of nodes (after adding the expected
        predecessors, desuccessors).
        """
        from aiida.orm.data.base import Int
        from aiida.orm.calculation.job import JobCalculation
        from aiida.orm.calculation.work import WorkCalculation
        from aiida.common.datastructures import calc_states
        from aiida.common.links import LinkType

        if export_combination < 0 or export_combination > 8:
            return None

        # Node creation
        d1 = Int(1).store()
        d2 = Int(1).store()
        wc1 = WorkCalculation().store()
        wc2 = WorkCalculation().store()

        pw1 = JobCalculation()
        pw1.set_computer(self.computer)
        pw1.set_resources({"num_machines": 1, "num_mpiprocs_per_machine": 1})
        pw1.store()

        d3 = Int(1).store()
        d4 = Int(1).store()

        pw2 = JobCalculation()
        pw2.set_computer(self.computer)
        pw2.set_resources({"num_machines": 1, "num_mpiprocs_per_machine": 1})
        pw2.store()

        d5 = Int(1).store()
        d6 = Int(1).store()

        # Link creation
        wc1.add_link_from(d1, 'input1', link_type=LinkType.INPUT)
        wc1.add_link_from(d2, 'input2', link_type=LinkType.INPUT)

        wc2.add_link_from(d1, 'input', link_type=LinkType.INPUT)
        wc2.add_link_from(wc1, 'call', link_type=LinkType.CALL)

        pw1.add_link_from(d1, 'input', link_type=LinkType.INPUT)
        pw1.add_link_from(wc2, 'call', link_type=LinkType.CALL)
        pw1._set_state(calc_states.PARSING)

        d3.add_link_from(pw1, 'create', link_type=LinkType.CREATE)
        d3.add_link_from(wc2, 'return', link_type=LinkType.RETURN)

        d4.add_link_from(pw1, 'create', link_type=LinkType.CREATE)
        d4.add_link_from(wc2, 'return', link_type=LinkType.RETURN)

        pw2.add_link_from(d4, 'input', link_type=LinkType.INPUT)
        pw2._set_state(calc_states.PARSING)

        d5.add_link_from(pw2, 'create', link_type=LinkType.CREATE)
        d6.add_link_from(pw2, 'create', link_type=LinkType.CREATE)

        # Return the generated nodes
        graph_nodes = [d1, d2, d3, d4, d5, d6, pw1, pw2, wc1, wc2]

        # Create various combinations of nodes that should be exported
        # and the final set of nodes that are exported in each case, following
        # predecessor/successor links.
        export_list = [
            (wc1, [d1, d2, d3, d4, pw1, wc1, wc2]),
            (wc2, [d1, d3, d4, pw1, wc2]),
            (d3, [d1, d3, d4, pw1]),
            (d4, [d1, d3, d4, pw1]),
            (d5, [d1, d3, d4, d5, d6, pw1, pw2]),
            (d6, [d1, d3, d4, d5, d6, pw1, pw2]),
            (pw2, [d1, d3, d4, d5, d6, pw1, pw2]),
            (d1, [d1]),
            (d2, [d2])
        ]

        return graph_nodes, export_list[export_combination]

    def test_complex_workflow_graph_links(self):
        """
        This test checks that all the needed links are correctly exported and
        imported. More precisely, it checks that INPUT, CREATE, RETURN and CALL
        links connecting Data nodes, JobCalculations and WorkCalculations are
        exported and imported correctly.
        """
        import os, shutil, tempfile

        from aiida.orm import Node
        from aiida.orm.importexport import export
        from aiida.common.links import LinkType
        from aiida.orm.querybuilder import QueryBuilder
        tmp_folder = tempfile.mkdtemp()

        try:
            graph_nodes, _ = self.construct_complex_graph()

            # Getting the input, create, return and call links
            qb = QueryBuilder()
            qb.append(Node, project='uuid')
            qb.append(Node, project='uuid',
                      edge_project=['label', 'type'],
                      edge_filters={'type': {'in': (LinkType.INPUT.value,
                                                    LinkType.CREATE.value,
                                                    LinkType.RETURN.value,
                                                    LinkType.CALL.value)}})
            export_links = qb.all()

            export_file = os.path.join(tmp_folder, 'export.tar.gz')
            export(graph_nodes, outfile=export_file, silent=True)

            self.clean_db()
            self.insert_data()

            import_data(export_file, silent=True)
            import_links = self.get_all_node_links()

            export_set = [tuple(_) for _ in export_links]
            import_set = [tuple(_) for _ in import_links]

            self.assertEquals(set(export_set), set(import_set))
        finally:
            shutil.rmtree(tmp_folder, ignore_errors=True)

    def test_complex_workflow_graph_export_set_expansion(self):
        import os, shutil, tempfile
        from aiida.orm.importexport import export
        from aiida.orm.querybuilder import QueryBuilder
        from aiida.orm import Node

        for export_conf in range(0,8):

<<<<<<< HEAD
        from aiida.orm.data.int import Int
        from aiida.orm import Node, Data
=======
            graph_nodes, (export_node, export_target) = (
                self.construct_complex_graph(export_conf))

            tmp_folder = tempfile.mkdtemp()
            try:
                export_file = os.path.join(tmp_folder, 'export.tar.gz')
                export([export_node], outfile=export_file, silent=True)
                export_node_str = str(export_node)

                self.clean_db()
                self.insert_data()

                import_data(export_file, silent=True)

                # Get all the nodes of the database
                qb = QueryBuilder()
                qb.append(Node, project='uuid')
                imported_node_uuids = set(str(_[0]) for _ in qb.all())

                export_target_uuids = set(str(_.uuid) for _ in export_target)

                from aiida.orm.utils import load_node
                self.assertEquals(
                    export_target_uuids,
                    imported_node_uuids,
                    "Problem in comparison of export node: " +
                    str(export_node_str) + "\n" +
                    "Expected set: " + str(export_target_uuids)  + "\n" +
                    "Imported set: " + str(imported_node_uuids)  + "\n" +
                    "Difference: " + str([load_node(_) for _ in
                        export_target_uuids.symmetric_difference(
                            imported_node_uuids)])
                )

            finally:
                shutil.rmtree(tmp_folder, ignore_errors=True)

    def test_recursive_export_input_and_create_links_proper(self):
        """
        Check that CALL, INPUT, RETURN and CREATE links are followed
        recursively.
        """
        import os, shutil, tempfile
        from aiida.orm import Node
        from aiida.orm.data.base import Int
>>>>>>> 651a09a6
        from aiida.orm.importexport import export
        from aiida.orm.calculation.inline import InlineCalculation
        from aiida.orm.calculation.work import WorkCalculation
        from aiida.common.links import LinkType
        from aiida.orm.querybuilder import QueryBuilder
        tmp_folder = tempfile.mkdtemp()

        try:
<<<<<<< HEAD
            node_calc = InlineCalculation().store()
            node_work = WorkCalculation().store()
            node_input = Int(1).store()
            node_output = Int(2).store()

            node_work.add_link_from(node_input, 'input-to-work', link_type=LinkType.INPUT)
            node_calc.add_link_from(node_input, 'input-to-calc', link_type=LinkType.INPUT)
            node_calc.add_link_from(node_work, 'call', link_type=LinkType.CALL)
            node_output.add_link_from(node_calc, 'output', link_type=LinkType.CREATE)

            export_links = QueryBuilder().append(
                Data, project='uuid').append(
                InlineCalculation, project='uuid', edge_project=['label', 'type'],
                edge_filters={'type': {'in': (LinkType.INPUT.value,)}}
            ).all() + QueryBuilder().append(
                InlineCalculation, project='uuid').append(
                Data, project='uuid', edge_project=['label', 'type'],
                edge_filters={'type': {'in': (LinkType.CREATE.value,)}}
            ).all()
=======
            wc2 = WorkCalculation().store()
            wc1 = WorkCalculation().store()
            c1 = InlineCalculation().store()
            ni1 = Int(1).store()
            ni2 = Int(2).store()
            no1 = Int(1).store()
            no2 = Int(2).store()

            # Create the connections between workcalculations and calculations
            wc1.add_link_from(wc2, 'call', link_type=LinkType.CALL)
            c1.add_link_from(wc1, 'call', link_type=LinkType.CALL)

            # Connect the first data node to wc1 & c1
            wc1.add_link_from(ni1, 'ni1-to-wc1',
                              link_type=LinkType.INPUT)
            c1.add_link_from(ni1, 'ni1-to-c1',
                             link_type=LinkType.INPUT)

            # Connect the second data node to wc1 & c1
            wc1.add_link_from(ni2, 'ni2-to-wc1',
                              link_type=LinkType.INPUT)
            c1.add_link_from(ni2, 'ni2-to-c1',
                             link_type=LinkType.INPUT)

            # Connecting the first output node to wc1 & c1
            no1.add_link_from(wc1, 'output',
                              link_type=LinkType.RETURN)
            no1.add_link_from(c1, 'output',
                              link_type=LinkType.CREATE)

            # Connecting the second output node to wc1 & c1
            no2.add_link_from(wc1, 'output',
                              link_type=LinkType.RETURN)
            no2.add_link_from(c1, 'output',
                              link_type=LinkType.CREATE)

            # Getting the input, create, return and call links
            qb = QueryBuilder()
            qb.append(Node, project='uuid')
            qb.append(Node, project='uuid',
                edge_project=['label', 'type'],
                edge_filters={'type': {'in': (LinkType.INPUT.value,
                                              LinkType.CREATE.value,
                                              LinkType.RETURN.value,
                                              LinkType.CALL.value)}})
            export_links = qb.all()
>>>>>>> 651a09a6

            export_file = os.path.join(tmp_folder, 'export.tar.gz')
            export([wc2], outfile=export_file, silent=True)

            self.clean_db()
            self.insert_data()

            import_data(export_file, silent=True)
            import_links = self.get_all_node_links()

            export_set = [tuple(_) for _ in export_links]
            import_set = [tuple(_) for _ in import_links]

            self.assertEquals(set(export_set), set(import_set))
        finally:
            shutil.rmtree(tmp_folder, ignore_errors=True)

    def test_links_for_workflows(self):
        """
        Check that CALL links are not followed in the export procedure, and the only creation
        is followed for data::

            ____       ____        ____
           |    | INP |    | CALL |    |
           | i1 | --> | w1 | <--- | w2 |
           |____|     |____|      |____|
                       | |
                CREATE v v RETURN
                       ____
                      |    |
                      | o1 |
                      |____|

        """
        import os, shutil, tempfile

<<<<<<< HEAD
        from aiida.orm.data.int import Int
        from aiida.orm import Node, Data
=======
        from aiida.orm.data.base import Int
>>>>>>> 651a09a6
        from aiida.orm.importexport import export
        from aiida.orm.calculation.work import WorkCalculation
        from aiida.common.links import LinkType
        tmp_folder = tempfile.mkdtemp()

        try:
            w1 = WorkCalculation().store()
            w2 = WorkCalculation().store()
            i1 = Int(1).store()
            o1 = Int(2).store()

            w1.add_link_from(i1, 'input-i1', link_type=LinkType.INPUT)
            w1.add_link_from(w2, 'call', link_type=LinkType.CALL)
            o1.add_link_from(w1, 'output', link_type=LinkType.CREATE)
            o1.add_link_from(w1, 'return', link_type=LinkType.RETURN)

<<<<<<< HEAD
            uuids_wanted = set(_.uuid for _ in (w1, o1, i1))
            links_wanted = [l for l in self.get_all_node_links() if l[3] in ('createlink', 'inputlink')]
=======
            links_wanted = [l for l in self.get_all_node_links() if l[3] in
                            (LinkType.CREATE.value,
                             LinkType.INPUT.value,
                             LinkType.RETURN.value)]
>>>>>>> 651a09a6

            export_file_1 = os.path.join(tmp_folder, 'export-1.tar.gz')
            export_file_2 = os.path.join(tmp_folder, 'export-2.tar.gz')
            export([o1], outfile=export_file_1, silent=True)
            export([w1], outfile=export_file_2, silent=True)

            self.clean_db()
            self.insert_data()

            import_data(export_file_1, silent=True)
            links_in_db = self.get_all_node_links()

<<<<<<< HEAD
=======
            self.assertEquals(sorted(links_wanted), sorted(links_in_db))

>>>>>>> 651a09a6
            self.clean_db()
            self.insert_data()

            import_data(export_file_2, silent=True)
            links_in_db = self.get_all_node_links()
            self.assertEquals(sorted(links_wanted), sorted(links_in_db))



        finally:
            shutil.rmtree(tmp_folder, ignore_errors=True)

    def test_double_return_links_for_workflows(self):
        """
        This test checks that double return links to a node can be exported
        and imported without problems,
        """
        import os, shutil, tempfile

        from aiida.orm.data.base import Int
        from aiida.orm.importexport import export
        from aiida.orm.calculation.work import WorkCalculation
        from aiida.common.links import LinkType
        from aiida.orm.querybuilder import QueryBuilder
        from aiida.orm.node import Node

        tmp_folder = tempfile.mkdtemp()

        try:
            w1 = WorkCalculation().store()
            w2 = WorkCalculation().store()
            i1 = Int(1).store()
            o1 = Int(2).store()

            w1.add_link_from(i1, 'input-i1', link_type=LinkType.INPUT)
            w1.add_link_from(w2, 'call', link_type=LinkType.CALL)
            o1.add_link_from(w1, 'output', link_type=LinkType.CREATE)
            o1.add_link_from(w1, 'return', link_type=LinkType.RETURN)
            o1.add_link_from(w2, 'return', link_type=LinkType.RETURN)

            uuids_wanted = set(_.uuid for _ in (w1,o1,i1,w2))
            links_wanted = [l for l in self.get_all_node_links() if l[3] in (
                'createlink', 'inputlink', 'returnlink', 'calllink')]

            export_file = os.path.join(tmp_folder, 'export.tar.gz')
            export([o1, w1, w2, i1],
                   outfile=export_file, silent=True)

            self.clean_db()
            self.insert_data()

            import_data(export_file, silent=True)

            uuids_in_db = [str(uuid) for [uuid] in
                           QueryBuilder().append(Node, project='uuid').all()]
            self.assertEquals(sorted(uuids_wanted), sorted(uuids_in_db))

            links_in_db = self.get_all_node_links()
            self.assertEquals(sorted(links_wanted), sorted(links_in_db))

        finally:
            shutil.rmtree(tmp_folder, ignore_errors=True)

    def test_that_solo_code_is_exported_correctly(self):
        """
        This test checks that when a calculation is exported then the
        corresponding code is also exported.
        """
        import os, shutil, tempfile

        from aiida.orm.utils import load_node
        from aiida.orm.importexport import export
        from aiida.orm.code import Code

        tmp_folder = tempfile.mkdtemp()

        try:
            code_label = 'test_code1'

            code = Code()
            code.set_remote_computer_exec((self.computer, '/bin/true'))
            code.label = code_label
            code.store()

            code_uuid = code.uuid

            export_file = os.path.join(tmp_folder, 'export.tar.gz')
            export([code], outfile=export_file, silent=True)

            self.clean_db()
            self.insert_data()

            import_data(export_file, silent=True)

            self.assertEquals(load_node(code_uuid).label, code_label)
        finally:
            shutil.rmtree(tmp_folder, ignore_errors=True)

    def test_that_input_code_is_exported_correctly(self):
        """
        This test checks that when a calculation is exported then the
        corresponding code is also exported. It also checks that the links
        are also in place after the import.
        """
        import os, shutil, tempfile

        from aiida.orm.utils import load_node
        from aiida.orm.importexport import export
        from aiida.common.links import LinkType
        from aiida.orm.calculation.job import JobCalculation
        from aiida.orm.code import Code
        from aiida.orm.querybuilder import QueryBuilder

        tmp_folder = tempfile.mkdtemp()

        try:
            code_label = 'test_code1'

            code = Code()
            code.set_remote_computer_exec((self.computer, '/bin/true'))
            code.label = code_label
            code.store()

            code_uuid = code.uuid

            jc = JobCalculation()
            jc.set_computer(self.computer)
            jc.set_resources(
                {"num_machines": 1, "num_mpiprocs_per_machine": 1})
            jc.store()

            jc.add_link_from(code, 'code', link_type=LinkType.INPUT)

            export_file = os.path.join(tmp_folder, 'export.tar.gz')
            export([jc], outfile=export_file, silent=True)

            self.clean_db()
            self.insert_data()

            import_data(export_file, silent=True)

            # Check that the node is there
            self.assertEquals(load_node(code_uuid).label, code_label)
            # Check that the link is in place
            qb = QueryBuilder()
            qb.append(Code, project='uuid')
            qb.append(JobCalculation, project='uuid',
                edge_project=['label', 'type'],
                edge_filters={'type': {'==': LinkType.INPUT.value}})
            self.assertEquals(qb.count(), 1,
                              "Expected to find one and only one link from "
                              "code to the calculation node. {} found."
                              .format(qb.count()))
        finally:
            shutil.rmtree(tmp_folder, ignore_errors=True)<|MERGE_RESOLUTION|>--- conflicted
+++ resolved
@@ -184,15 +184,7 @@
         import tempfile
 
         from aiida.orm import load_node
-<<<<<<< HEAD
-        from aiida.orm.data.bool import Bool
-        from aiida.orm.data.float import Float
-        from aiida.orm.data.int import Int
-        from aiida.orm.data.str import Str
-        from aiida.orm.calculation.job import JobCalculation
-=======
         from aiida.orm.data.base import Str, Int, Float, Bool
->>>>>>> 651a09a6
         from aiida.orm.importexport import export
 
         # Creating a folder for the import/export files
@@ -774,11 +766,7 @@
 
             uuids_values = [(v.uuid, v.value) for v in (output_1,)]
             filename1 = os.path.join(temp_folder, "export1.tar.gz")
-<<<<<<< HEAD
-            export([output_1.dbnode], outfile=filename1, silent=True)
-=======
-            export([output_1], outfile=filename1,silent=True)
->>>>>>> 651a09a6
+            export([output_1], outfile=filename1, silent=True)
             self.clean_db()
             self.insert_data()
             import_data(filename1, silent=True)
@@ -893,11 +881,7 @@
                 g = Group.get_from_string(groupname)
                 # exporting based on all members of the group
                 # this also checks if group memberships are preserved!
-<<<<<<< HEAD
-                export([g.dbgroup] + [n.dbnode for n in g.nodes], outfile=filename, silent=True)
-=======
-                export([g]+[n for n in g.nodes], outfile=filename, silent=True)
->>>>>>> 651a09a6
+                export([g] + [n for n in g.nodes], outfile=filename, silent=True)
                 # cleaning the DB!
                 self.clean_db()
                 # reimporting the data from the file
@@ -1660,10 +1644,6 @@
 
         for export_conf in range(0,8):
 
-<<<<<<< HEAD
-        from aiida.orm.data.int import Int
-        from aiida.orm import Node, Data
-=======
             graph_nodes, (export_node, export_target) = (
                 self.construct_complex_graph(export_conf))
 
@@ -1709,7 +1689,6 @@
         import os, shutil, tempfile
         from aiida.orm import Node
         from aiida.orm.data.base import Int
->>>>>>> 651a09a6
         from aiida.orm.importexport import export
         from aiida.orm.calculation.inline import InlineCalculation
         from aiida.orm.calculation.work import WorkCalculation
@@ -1718,27 +1697,6 @@
         tmp_folder = tempfile.mkdtemp()
 
         try:
-<<<<<<< HEAD
-            node_calc = InlineCalculation().store()
-            node_work = WorkCalculation().store()
-            node_input = Int(1).store()
-            node_output = Int(2).store()
-
-            node_work.add_link_from(node_input, 'input-to-work', link_type=LinkType.INPUT)
-            node_calc.add_link_from(node_input, 'input-to-calc', link_type=LinkType.INPUT)
-            node_calc.add_link_from(node_work, 'call', link_type=LinkType.CALL)
-            node_output.add_link_from(node_calc, 'output', link_type=LinkType.CREATE)
-
-            export_links = QueryBuilder().append(
-                Data, project='uuid').append(
-                InlineCalculation, project='uuid', edge_project=['label', 'type'],
-                edge_filters={'type': {'in': (LinkType.INPUT.value,)}}
-            ).all() + QueryBuilder().append(
-                InlineCalculation, project='uuid').append(
-                Data, project='uuid', edge_project=['label', 'type'],
-                edge_filters={'type': {'in': (LinkType.CREATE.value,)}}
-            ).all()
-=======
             wc2 = WorkCalculation().store()
             wc1 = WorkCalculation().store()
             c1 = InlineCalculation().store()
@@ -1785,7 +1743,6 @@
                                               LinkType.RETURN.value,
                                               LinkType.CALL.value)}})
             export_links = qb.all()
->>>>>>> 651a09a6
 
             export_file = os.path.join(tmp_folder, 'export.tar.gz')
             export([wc2], outfile=export_file, silent=True)
@@ -1822,12 +1779,7 @@
         """
         import os, shutil, tempfile
 
-<<<<<<< HEAD
-        from aiida.orm.data.int import Int
-        from aiida.orm import Node, Data
-=======
         from aiida.orm.data.base import Int
->>>>>>> 651a09a6
         from aiida.orm.importexport import export
         from aiida.orm.calculation.work import WorkCalculation
         from aiida.common.links import LinkType
@@ -1844,15 +1796,10 @@
             o1.add_link_from(w1, 'output', link_type=LinkType.CREATE)
             o1.add_link_from(w1, 'return', link_type=LinkType.RETURN)
 
-<<<<<<< HEAD
-            uuids_wanted = set(_.uuid for _ in (w1, o1, i1))
-            links_wanted = [l for l in self.get_all_node_links() if l[3] in ('createlink', 'inputlink')]
-=======
             links_wanted = [l for l in self.get_all_node_links() if l[3] in
                             (LinkType.CREATE.value,
                              LinkType.INPUT.value,
                              LinkType.RETURN.value)]
->>>>>>> 651a09a6
 
             export_file_1 = os.path.join(tmp_folder, 'export-1.tar.gz')
             export_file_2 = os.path.join(tmp_folder, 'export-2.tar.gz')
@@ -1865,19 +1812,13 @@
             import_data(export_file_1, silent=True)
             links_in_db = self.get_all_node_links()
 
-<<<<<<< HEAD
-=======
             self.assertEquals(sorted(links_wanted), sorted(links_in_db))
-
->>>>>>> 651a09a6
             self.clean_db()
             self.insert_data()
 
             import_data(export_file_2, silent=True)
             links_in_db = self.get_all_node_links()
             self.assertEquals(sorted(links_wanted), sorted(links_in_db))
-
-
 
         finally:
             shutil.rmtree(tmp_folder, ignore_errors=True)
