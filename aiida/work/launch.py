# -*- coding: utf-8 -*-
###########################################################################
# Copyright (c), The AiiDA team. All rights reserved.                     #
# This file is part of the AiiDA code.                                    #
#                                                                         #
# The code is hosted on GitHub at https://github.com/aiidateam/aiida_core #
# For further information on the license, see the LICENSE.txt file        #
# For further information please visit http://www.aiida.net               #
###########################################################################

from collections import namedtuple

from enum import Enum

from aiida.work.default_loop import enqueue
from runner import get_runner, _object_factory
from . import legacy
from . import process

__all__ = ['run', 'run_get_pid', 'submit']

RunningInfo = namedtuple("RunningInfo", ["type", "pid"])
ResultAndPid = namedtuple("ResultWithPid", ["result", "pid"])


def legacy_workflow(pk):
    return legacy.WaitOnWorkflow(pk)


def submit(process_class, **inputs):
    runner = get_runner()
    return runner.submit(process_class, **inputs)


def run(process_or_workfunction, *args, **inputs):
    """
    Run a workfunction or process and return the result.

    :param process_or_workfunction: The process class, instance or workfunction
    :param args: Positional arguments for a workfunction
    :param inputs: The list of keyword inputs
    :return: The result of the process
    """
    runner = get_runner()
    return runner.run(process_or_workfunction, *args, **inputs)


def run_get_pid(process_or_workfunction, *args, **inputs):
<<<<<<< HEAD
    proc = _ensure_process(process_or_workfunction, *args, **inputs)
    return ResultAndPid(proc.execute(), proc.pid)


def _ensure_process(proc, *args, **kwargs):
    if isinstance(proc, process.Process):
        return proc

    return _object_factory(proc, *args, inputs=kwargs)
=======
    runner = get_runner()
    return runner.run_get_pid(process_or_workfunction, *args, **inputs)
>>>>>>> d9f7aa1d
<|MERGE_RESOLUTION|>--- conflicted
+++ resolved
@@ -46,17 +46,5 @@
 
 
 def run_get_pid(process_or_workfunction, *args, **inputs):
-<<<<<<< HEAD
-    proc = _ensure_process(process_or_workfunction, *args, **inputs)
-    return ResultAndPid(proc.execute(), proc.pid)
-
-
-def _ensure_process(proc, *args, **kwargs):
-    if isinstance(proc, process.Process):
-        return proc
-
-    return _object_factory(proc, *args, inputs=kwargs)
-=======
     runner = get_runner()
-    return runner.run_get_pid(process_or_workfunction, *args, **inputs)
->>>>>>> d9f7aa1d
+    return runner.run_get_pid(process_or_workfunction, *args, **inputs)